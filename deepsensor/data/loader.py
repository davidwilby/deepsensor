--- conflicted
+++ resolved
@@ -1441,53 +1441,6 @@
         bbox: List[float] ## check type of return.
             sequence of patch spatial extent as [x1_min, x1_max, x2_min, x2_max]
         """
-<<<<<<< HEAD
-
-        if patch_strategy is None:
-            tasks = [self.task_generation(date, **kwargs) for date in dates]
-        
-        elif patch_strategy == "random":
-            assert patch_size is not None, "Patch size must be specified for random patch sampling"
-
-            num_samples_per_date = kwargs.get("num_samples_per_date", 1)
-            new_kwargs = kwargs.copy()
-            new_kwargs.pop("num_samples_per_date", None)
-            tasks: list[Task] = []
-            for date in dates:
-                bboxes : list[float] = []
-                for _ in range(num_samples_per_date):
-                    bboxes.append(self.sample_random_window(patch_size))
-                tasks.extend(
-                    [
-                        self.task_generation(date, bbox=bbox, **new_kwargs)
-                        for bbox in bboxes
-                    ]
-                )
-
-        elif patch_strategy == "sliding":
-            assert (
-                "patch_size" in kwargs
-            ), "Patch size must be specified for sliding window patch sampling."          
-
-            # sliding window sampling of patch
-            assert patch_size is not None, "Patch size must be specified for sliding window sampling"
-            tasks: list[Task] = []
-
-            for date in dates:
-                bboxes = self.sliding_window_sampling(patch_size)
-                tasks.extend(
-                    [
-                        self.task_generation(date, bbox=bbox, **kwargs)
-                        for bbox in bboxes
-                    ]
-                )
-
-        else:
-            raise ValueError(
-                f"Invalid patch strategy {patch_strategy}. "
-                f"Must be one of [None, 'random', 'sliding']."
-            )
-=======
         # define patch size in x1/x2
         x1_extend, x2_extend = patch_size
 
@@ -1496,7 +1449,6 @@
 
         # Calculate the global bounds of context and target set.
         x1_min, x1_max, x2_min, x2_max = self.coord_bounds
->>>>>>> a090d349
 
         ## start with first patch top left hand corner at x1_min, x2_min
         patch_list = []
@@ -1546,12 +1498,8 @@
         patch_size: Sequence[float] = None,
         stride: Sequence[float] = None,
         patch_strategy: Optional[str] = None,
-<<<<<<< HEAD
-        num_samples_per_date: Optional[int] = 1,
-=======
         stride: Optional[Sequence[int]] = None,
         num_samples_per_date: int = 1,
->>>>>>> a090d349
         datewise_deterministic: bool = False,
         seed_override: Optional[int] = None,
     ) -> Union[Task, List[Task]]:
@@ -1624,21 +1572,6 @@
             f"Invalid patch strategy {patch_strategy}. "
             f"Must be one of [None, 'random', 'sliding']."
         )
-<<<<<<< HEAD
-        if isinstance(date, (list, tuple, pd.core.indexes.datetimes.DatetimeIndex)):
-            return self.generate_tasks(
-                dates=date,
-                patch_strategy=patch_strategy,
-                context_sampling=context_sampling,
-                target_sampling=target_sampling,
-                split_frac=split_frac,
-                patch_size=patch_size,
-                stride=stride,
-                num_samples_per_date=num_samples_per_date,
-                datewise_deterministic=datewise_deterministic,
-                seed_override=seed_override,
-            ) 
-=======
 
         if patch_strategy is None:
             if isinstance(date, (list, tuple, pd.core.indexes.datetimes.DatetimeIndex)):
@@ -1738,7 +1671,6 @@
                     for bbox in bboxes
                 ]
 
->>>>>>> a090d349
         else:
             raise ValueError(
                 f"Invalid patch strategy {patch_strategy}. "
