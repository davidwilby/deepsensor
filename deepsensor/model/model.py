from deepsensor.data.loader import TaskLoader
from deepsensor.data.processor import (
    DataProcessor,
    process_X_mask_for_X,
    xarray_to_coord_array_normalised,
    mask_coord_array_normalised,
)
from deepsensor.model.pred import (
    Prediction,
    increase_spatial_resolution,
    infer_prediction_modality_from_X_t,
)
from deepsensor.data.task import Task

from typing import List, Union, Optional, Tuple
import copy

import time
from tqdm import tqdm

import numpy as np
import pandas as pd
import xarray as xr
import lab as B

# For dispatching with TF and PyTorch model types when they have not yet been loaded.
# See https://beartype.github.io/plum/types.html#moduletype


class ProbabilisticModel:
    """
    Base class for probabilistic model used for DeepSensor.
    Ensures a set of methods required for DeepSensor
    are implemented by specific model classes that inherit from it.
    """

    def mean(self, task: Task, *args, **kwargs):
        """
        Computes the model mean prediction over target points based on given context
        data.

        Args:
            task (:class:`~.data.task.Task`):
                Task containing context data.

        Returns:
            :class:`numpy:numpy.ndarray`: Mean prediction over target points.

        Raises:
            NotImplementedError
                If not implemented by child class.
        """
        raise NotImplementedError()

    def variance(self, task: Task, *args, **kwargs):
        """
        Model marginal variance over target points given context points.
        Shape (N,).

        Args:
            task (:class:`~.data.task.Task`):
                Task containing context data.

        Returns:
            :class:`numpy:numpy.ndarray`: Marginal variance over target points.

        Raises:
            NotImplementedError
                If not implemented by child class.
        """
        raise NotImplementedError()

    def std(self, task: Task):
        """
        Model marginal standard deviation over target points given context
        points. Shape (N,).

        Args:
            task (:class:`~.data.task.Task`):
                Task containing context data.

        Returns:
            :class:`numpy:numpy.ndarray`: Marginal standard deviation over target points.
        """
        var = self.variance(task)
        return var**0.5

    def stddev(self, *args, **kwargs):
        return self.std(*args, **kwargs)

    def covariance(self, task: Task, *args, **kwargs):
        """
        Computes the model covariance matrix over target points based on given
        context data. Shape (N, N).

        Args:
            task (:class:`~.data.task.Task`):
                Task containing context data.

        Returns:
            :class:`numpy:numpy.ndarray`: Covariance matrix over target points.

        Raises:
            NotImplementedError
                If not implemented by child class.
        """
        raise NotImplementedError()

    def mean_marginal_entropy(self, task: Task, *args, **kwargs):
        """
        Computes the mean marginal entropy over target points based on given
        context data.

        .. note::
            Note: Getting a vector of marginal entropies would be useful too.


        Args:
            task (:class:`~.data.task.Task`):
                Task containing context data.

        Returns:
            float: Mean marginal entropy over target points.

        Raises:
            NotImplementedError
                If not implemented by child class.
        """
        raise NotImplementedError()

    def joint_entropy(self, task: Task, *args, **kwargs):
        """
        Computes the model joint entropy over target points based on given
        context data.


        Args:
            task (:class:`~.data.task.Task`):
                Task containing context data.

        Returns:
            float: Joint entropy over target points.

        Raises:
            NotImplementedError
                If not implemented by child class.
        """
        raise NotImplementedError()

    def logpdf(self, task: Task, *args, **kwargs):
        """
        Computes the joint model logpdf over target points based on given
        context data.

        Args:
            task (:class:`~.data.task.Task`):
                Task containing context data.

        Returns:
            float: Joint logpdf over target points.

        Raises:
            NotImplementedError
                If not implemented by child class.
        """
        raise NotImplementedError()

    def loss(self, task: Task, *args, **kwargs):
        """
        Computes the model loss over target points based on given context data.

        Args:
            task (:class:`~.data.task.Task`):
                Task containing context data.

        Returns:
            float: Loss over target points.

        Raises:
            NotImplementedError
                If not implemented by child class.
        """
        raise NotImplementedError()

    def sample(self, task: Task, n_samples=1, *args, **kwargs):
        """
        Draws ``n_samples`` joint samples over target points based on given
        context data. Returned shape is ``(n_samples, n_target)``.


        Args:
            task (:class:`~.data.task.Task`):
                Task containing context data.
            n_samples (int, optional):
                Number of samples to draw. Defaults to 1.

        Returns:
            tuple[:class:`numpy:numpy.ndarray`]: Joint samples over target points.

        Raises:
            NotImplementedError
                If not implemented by child class.
        """
        raise NotImplementedError()


class DeepSensorModel(ProbabilisticModel):
    """
    Implements DeepSensor prediction functionality of a ProbabilisticModel.
    Allows for outputting an xarray object containing on-grid predictions or a
    pandas object containing off-grid predictions.

    Args:
        data_processor (:class:`~.data.processor.DataProcessor`):
            DataProcessor object, used to unnormalise predictions.
        task_loader (:class:`~.data.loader.TaskLoader`):
            TaskLoader object, used to determine target variables for unnormalising.
    """

    N_mixture_components = 1  # Number of mixture components for mixture likelihoods

    def __init__(
        self,
        data_processor: Optional[DataProcessor] = None,
        task_loader: Optional[TaskLoader] = None,
    ):
        self.task_loader = task_loader
        self.data_processor = data_processor

    def predict(
        self,
        tasks: Union[List[Task], Task],
        X_t: Union[
            xr.Dataset,
            xr.DataArray,
            pd.DataFrame,
            pd.Series,
            pd.Index,
            np.ndarray,
        ],
        X_t_mask: Optional[Union[xr.Dataset, xr.DataArray]] = None,
        X_t_is_normalised: bool = False,
        aux_at_targets_override: Union[xr.Dataset, xr.DataArray] = None,
        aux_at_targets_override_is_normalised: bool = False,
        resolution_factor: int = 1,
        pred_params: tuple[str] = ("mean", "std"),
        n_samples: int = 0,
        ar_sample: bool = False,
        ar_subsample_factor: int = 1,
        unnormalise: bool = True,
        seed: int = 0,
        append_indexes: dict = None,
        progress_bar: int = 0,
        verbose: bool = False,
    ) -> Prediction:
        """
        Predict on a regular grid or at off-grid locations.

        Args:
            tasks (List[Task] | Task):
                List of tasks containing context data.
            X_t (:class:`xarray.Dataset` | :class:`xarray.DataArray` | :class:`pandas.DataFrame` | :class:`pandas.Series` | :class:`pandas.Index` | :class:`numpy:numpy.ndarray`):
                Target locations to predict at. Can be an xarray object
                containingon-grid locations or a pandas object containing off-grid locations.
            X_t_mask: :class:`xarray.Dataset` | :class:`xarray.DataArray`, optional
                2D mask to apply to gridded ``X_t`` (zero/False will be NaNs). Will be interpolated
                to the same grid as ``X_t``. Default None (no mask).
            X_t_is_normalised (bool):
                Whether the ``X_t`` coords are normalised. If False, will normalise
                the coords before passing to model. Default ``False``.
            aux_at_targets_override (:class:`xarray.Dataset` | :class:`xarray.DataArray`):
                Optional auxiliary xarray data to override from the task_loader.
            aux_at_targets_override_is_normalised (bool):
                Whether the `aux_at_targets_override` coords are normalised.
                If False, the DataProcessor will normalise the coords before passing to model.
                Default False.
            pred_params (tuple[str]):
                Tuple of prediction parameters to return. The strings refer to methods
                of the model class which will be called and stored in the Prediction object.
                Default ("mean", "std").
            resolution_factor (float):
                Optional factor to increase the resolution of the target grid
                by. E.g. 2 will double the target resolution, 0.5 will halve
                it.Applies to on-grid predictions only. Default 1.
            n_samples (int):
                Number of joint samples to draw from the model. If 0, will not
                draw samples. Default 0.
            ar_sample (bool):
                Whether to use autoregressive sampling. Default ``False``.
            unnormalise (bool):
                Whether to unnormalise the predictions. Only works if ``self``
                hasa ``data_processor`` and ``task_loader`` attribute. Default
                ``True``.
            seed (int):
                Random seed for deterministic sampling. Default 0.
            append_indexes (dict):
                Dictionary of index metadata to append to pandas indexes in the
                off-grid case. Default ``None``.
            progress_bar (int):
                Whether to display a progress bar over tasks. Default 0.
            verbose (bool):
                Whether to print time taken for prediction. Default ``False``.

        Returns:
            :class:`~.model.pred.Prediction`):
                A `dict`-like object mapping from target variable IDs to xarray or pandas objects
                containing model predictions.
                - If ``X_t`` is a pandas object, returns pandas objects
                containing off-grid predictions.
                - If ``X_t`` is an xarray object, returns xarray object
                containing on-grid predictions.
                - If ``n_samples`` == 0, returns only mean and std predictions.
                - If ``n_samples`` > 0, returns mean, std and samples
                predictions.

        Raises:
            ValueError
                If ``X_t`` is not an xarray object and
                ``resolution_factor`` is not 1 or ``ar_subsample_factor`` is
                not 1.
            ValueError
                If ``X_t`` is not a pandas object and ``append_indexes`` is not
                ``None``.
            ValueError
                If ``X_t`` is not an xarray, pandas or numpy object.
            ValueError
                If ``append_indexes`` are not all the same length as ``X_t``.
        """
        tic = time.time()
        mode = infer_prediction_modality_from_X_t(X_t)
        if not isinstance(X_t, (xr.DataArray, xr.Dataset)):
            if resolution_factor != 1:
                raise ValueError(
                    "resolution_factor can only be used with on-grid predictions."
                )
            if ar_subsample_factor != 1:
                raise ValueError(
                    "ar_subsample_factor can only be used with on-grid predictions."
                )
        if not isinstance(X_t, (pd.DataFrame, pd.Series, pd.Index, np.ndarray)):
            if append_indexes is not None:
                raise ValueError(
                    "append_indexes can only be used with off-grid predictions."
                )
        if mode == "off-grid" and X_t_mask is not None:
            # TODO: Unit test this
            raise ValueError("X_t_mask can only be used with on-grid predictions.")
        if ar_sample and n_samples < 1:
            raise ValueError("Must pass `n_samples` > 0 to use `ar_sample`.")

        if type(tasks) is Task:
            tasks = [tasks]

        if n_samples >= 1:
            B.set_random_seed(seed)
            np.random.seed(seed)

        dates = [task["time"] for task in tasks]

        # Flatten tuple of tuples to single list
        target_var_IDs = [
            var_ID for set in self.task_loader.target_var_IDs for var_ID in set
        ]

        # TODO consider removing this logic, can we just depend on the dim names in X_t?
        if not unnormalise:
            coord_names = {"x1": "x1", "x2": "x2"}
        elif unnormalise:
            coord_names = {
                "x1": self.data_processor.raw_spatial_coord_names[0],
                "x2": self.data_processor.raw_spatial_coord_names[1],
            }

        ### Pre-process X_t if necessary (TODO consider moving this to Prediction class)
        if isinstance(X_t, pd.Index):
            X_t = pd.DataFrame(index=X_t)
        elif isinstance(X_t, np.ndarray):
            # Convert to empty dataframe with normalised or unnormalised coord names
            if X_t_is_normalised:
                index_names = ["x1", "x2"]
            else:
                index_names = self.data_processor.raw_spatial_coord_names
            X_t = pd.DataFrame(X_t.T, columns=index_names)
            X_t = X_t.set_index(index_names)
        elif isinstance(X_t, (xr.DataArray, xr.Dataset)):
            # Remove time dimension if present
            if "time" in X_t.coords:
                X_t = X_t.isel(time=0).drop("time")

        if mode == "off-grid" and append_indexes is not None:
            # Check append_indexes are all same length as X_t
            if append_indexes is not None:
                for idx, vals in append_indexes.items():
                    if len(vals) != len(X_t):
                        raise ValueError(
                            f"append_indexes[{idx}] must be same length as X_t, got {len(vals)} and {len(X_t)} respectively."
                        )
            X_t = X_t.reset_index()
            X_t = pd.concat([X_t, pd.DataFrame(append_indexes)], axis=1)
            X_t = X_t.set_index(list(X_t.columns))

        if X_t_is_normalised:
            X_t_normalised = X_t
            # Unnormalise coords to use for xarray/pandas objects for storing predictions
            X_t = self.data_processor.map_coords(X_t, unnorm=True)
        elif not X_t_is_normalised:
            # Normalise coords to use for model
            X_t_normalised = self.data_processor.map_coords(X_t)

        if mode == "on-grid":
            if resolution_factor != 1:
                X_t_normalised = increase_spatial_resolution(
                    X_t_normalised, resolution_factor
                )
                X_t = increase_spatial_resolution(
                    X_t, resolution_factor, coord_names=coord_names
                )
            if X_t_mask is not None:
                X_t_mask = process_X_mask_for_X(X_t_mask, X_t)
                X_t_mask_normalised = self.data_processor.map_coords(X_t_mask)
                X_t_arr = xarray_to_coord_array_normalised(X_t_normalised)
                # Remove points that lie outside the mask
                X_t_arr = mask_coord_array_normalised(X_t_arr, X_t_mask_normalised)
            else:
                X_t_arr = (
                    X_t_normalised["x1"].values,
                    X_t_normalised["x2"].values,
                )
        elif mode == "off-grid":
            X_t_arr = X_t_normalised.reset_index()[["x1", "x2"]].values.T

        if isinstance(X_t_arr, tuple):
            target_shape = (len(X_t_arr[0]), len(X_t_arr[1]))
        else:
            target_shape = (X_t_arr.shape[1],)

        if not unnormalise:
            X_t = X_t_normalised

        if "mixture_probs" in pred_params:
            # Store each mixture component separately w/o overriding pred_params
            pred_params_to_store = copy.deepcopy(pred_params)
            pred_params_to_store.remove("mixture_probs")
            for component_i in range(self.N_mixture_components):
                pred_params_to_store.append(f"mixture_probs_{component_i}")
        else:
            pred_params_to_store = pred_params

        # Dict to store predictions for each target variable
        pred = Prediction(
            target_var_IDs,
            pred_params_to_store,
            dates,
            X_t,
            X_t_mask,
            coord_names,
            n_samples=n_samples,
        )

        def unnormalise_pred_array(arr, **kwargs):
            """Unnormalise an (N_dims, N_targets) array of predictions."""
            var_IDs_flattened = [
                var_ID
                for var_IDs in self.task_loader.target_var_IDs
                for var_ID in var_IDs
            ]
            assert arr.shape[0] == len(
                var_IDs_flattened
            ), f"{arr.shape[0]} != {len(var_IDs_flattened)}"
            for i, var_ID in enumerate(var_IDs_flattened):
                arr[i] = self.data_processor.map_array(
                    arr[i],
                    var_ID,
                    method=self.data_processor.config[var_ID]["method"],
                    unnorm=True,
                    **kwargs,
                )
            return arr

        # Don't change tasks by reference when overriding target locations
        # TODO consider not copying tasks by default for efficiency
        tasks = copy.deepcopy(tasks)

        if self.task_loader.aux_at_targets is not None:
            if aux_at_targets_override is not None:
                aux_at_targets = aux_at_targets_override
                if not aux_at_targets_override_is_normalised:
                    # Assumes using default normalisation method
                    aux_at_targets = self.data_processor(
                        aux_at_targets, assert_computed=True
                    )
            else:
                aux_at_targets = self.task_loader.aux_at_targets

        for task in tqdm(tasks, position=0, disable=progress_bar < 1, leave=True):
            task["X_t"] = [X_t_arr for _ in range(len(self.task_loader.target_var_IDs))]

            # If passing auxiliary data, need to sample it at target locations
            if self.task_loader.aux_at_targets is not None:
                aux_at_targets_sliced = self.task_loader.time_slice_variable(
                    aux_at_targets, task["time"]
                )
                task["Y_t_aux"] = self.task_loader.sample_offgrid_aux(
                    X_t_arr, aux_at_targets_sliced
                )

            prediction_arrs = {}
            prediction_methods = {}
            for param in pred_params:
                try:
                    method = getattr(self, param)
                    prediction_methods[param] = method
                except AttributeError:
                    raise AttributeError(
                        f"Prediction method {param} not found in model class."
                    )
            if n_samples >= 1:
                B.set_random_seed(seed)
                np.random.seed(seed)
                if ar_sample:
                    sample_method = getattr(self, "ar_sample")
                    sample_args = {
                        "n_samples": n_samples,
                        "ar_subsample_factor": ar_subsample_factor,
                    }
                else:
                    sample_method = getattr(self, "sample")
                    sample_args = {"n_samples": n_samples}

            # If `DeepSensor` model child has been sub-classed with a `__call__` method,
            # we assume this is a distribution-like object that can be used to compute
            # mean, std and samples. Otherwise, run the model with `Task` for each prediction type.
            if hasattr(self, "__call__"):
                # Run model forwards once to generate output distribution, which we re-use
                dist = self(task, n_samples=n_samples)
                for param, method in prediction_methods.items():
                    prediction_arrs[param] = method(dist)
                if n_samples >= 1 and not ar_sample:
                    samples_arr = sample_method(dist, **sample_args)
                    # samples_arr = samples_arr.reshape((n_samples, len(target_var_IDs), *target_shape))
                    prediction_arrs["samples"] = samples_arr
                elif n_samples >= 1 and ar_sample:
                    # Can't draw AR samples from distribution object, need to re-run with task
                    samples_arr = sample_method(task, **sample_args)
                    samples_arr = samples_arr.reshape(
                        (n_samples, len(target_var_IDs), *target_shape)
                    )
                    prediction_arrs["samples"] = samples_arr
            else:
                # Re-run model for each prediction type
                for param, method in prediction_methods.items():
                    prediction_arrs[param] = method(task)
                if n_samples >= 1:
                    samples_arr = sample_method(task, **sample_args)
                    if ar_sample:
                        samples_arr = samples_arr.reshape(
                            (n_samples, len(target_var_IDs), *target_shape)
                        )
                    prediction_arrs["samples"] = samples_arr

            # Concatenate multi-target predictions
            for param, arr in prediction_arrs.items():
                if isinstance(arr, (list, tuple)):
                    if param != "samples":
                        concat_axis = 0
                    elif param == "samples":
                        # Axis 0 is sample dim, axis 1 is variable dim
                        concat_axis = 1
                    prediction_arrs[param] = np.concatenate(arr, axis=concat_axis)

            # Unnormalise predictions
            for param, arr in prediction_arrs.items():
                # TODO make class attributes?
                scale_and_offset_params = ["mean"]
                scale_only_params = ["std"]
                scale_squared_only_params = ["variance"]
                if unnormalise:
                    if param == "samples":
                        for sample_i in range(n_samples):
                            prediction_arrs["samples"][sample_i] = (
                                unnormalise_pred_array(
                                    prediction_arrs["samples"][sample_i]
                                )
                            )
                    elif param in scale_and_offset_params:
                        prediction_arrs[param] = unnormalise_pred_array(arr)
                    elif param in scale_only_params:
                        prediction_arrs[param] = unnormalise_pred_array(
                            arr, add_offset=False
                        )
                    elif param in scale_squared_only_params:
                        # This is a horrible hack to repeat the scaling operation of the linear
                        #   transform twice s.t. new_var = scale ^ 2 * var
                        prediction_arrs[param] = unnormalise_pred_array(
                            arr, add_offset=False
                        )
                        prediction_arrs[param] = unnormalise_pred_array(
                            prediction_arrs[param], add_offset=False
                        )
                    else:
                        # Assume prediction parameters not captured above are dimensionless
                        #   quantities like probabilities and should not be unnormalised
                        pass

            # Assign predictions to Prediction object
            for param, arr in prediction_arrs.items():
                if param != "mixture_probs":
                    pred.assign(param, task["time"], arr)
                elif param == "mixture_probs":
                    assert arr.shape[0] == self.N_mixture_components, (
                        f"Number of mixture components ({arr.shape[0]}) does not match "
                        f"model attribute N_mixture_components ({self.N_mixture_components})."
                    )
                    for component_i, probs in enumerate(arr):
                        pred.assign(f"{param}_{component_i}", task["time"], probs)

        if verbose:
            dur = time.time() - tic
            print(f"Done in {np.floor(dur / 60)}m:{dur % 60:.0f}s.\n")

        return pred


    def predict_patch(
        self,
        tasks: Union[List[Task], Task],
        X_t: Union[
            xr.Dataset,
            xr.DataArray,
            pd.DataFrame,
            pd.Series,
            pd.Index,
            np.ndarray,
        ],
        data_processor: Union[
            xr.DataArray,
            xr.Dataset,
            pd.DataFrame,
            List[Union[xr.DataArray, xr.Dataset, pd.DataFrame]],
        ],
        stride_size: Union[float, tuple[float]],
        patch_size: Union[float, tuple[float]],
        X_t_mask: Optional[Union[xr.Dataset, xr.DataArray]] = None,
        X_t_is_normalised: bool = False,
        aux_at_targets_override: Union[xr.Dataset, xr.DataArray] = None,
        aux_at_targets_override_is_normalised: bool = False,
        resolution_factor: int = 1,
        pred_params: tuple[str] = ("mean", "std"),
        n_samples: int = 0,
        ar_sample: bool = False,
        ar_subsample_factor: int = 1,
        unnormalise: bool = False,
        seed: int = 0,
        append_indexes: dict = None,
        progress_bar: int = 0,
        verbose: bool = False,

    ) -> Prediction:
        """
        Predict on a regular grid or at off-grid locations.

        Args:
            tasks (List[Task] | Task):
                List of tasks containing context data.
            data_processor (:class:`~.data.processor.DataProcessor`):
                Used for unnormalising the coordinates of the bounding boxes of patches.
            stride_size (Union[float, tuple[float]]):
                Length of stride between adjacent patches in x1/x2 normalised coordinates.
            patch_size (Union[float, tuple[float]]):
                Height and width of patch in x1/x2 normalised coordinates.
            X_t (:class:`xarray.Dataset` | :class:`xarray.DataArray` | :class:`pandas.DataFrame` | :class:`pandas.Series` | :class:`pandas.Index` | :class:`numpy:numpy.ndarray`):
                Target locations to predict at. Can be an xarray object
                containingon-grid locations or a pandas object containing off-grid locations.
            X_t_mask: :class:`xarray.Dataset` | :class:`xarray.DataArray`, optional
                2D mask to apply to gridded ``X_t`` (zero/False will be NaNs). Will be interpolated
                to the same grid as ``X_t``. Default None (no mask).
            X_t_is_normalised (bool):
                Whether the ``X_t`` coords are normalised. If False, will normalise
                the coords before passing to model. Default ``False``.
            aux_at_targets_override (:class:`xarray.Dataset` | :class:`xarray.DataArray`):
                Optional auxiliary xarray data to override from the task_loader.
            aux_at_targets_override_is_normalised (bool):
                Whether the `aux_at_targets_override` coords are normalised.
                If False, the DataProcessor will normalise the coords before passing to model.
                Default False.
            pred_params (tuple[str]):
                Tuple of prediction parameters to return. The strings refer to methods
                of the model class which will be called and stored in the Prediction object.
                Default ("mean", "std").
            resolution_factor (float):
                Optional factor to increase the resolution of the target grid
                by. E.g. 2 will double the target resolution, 0.5 will halve
                it.Applies to on-grid predictions only. Default 1.
            n_samples (int):
                Number of joint samples to draw from the model. If 0, will not
                draw samples. Default 0.
            ar_sample (bool):
                Whether to use autoregressive sampling. Default ``False``.
            unnormalise (bool):
                Whether to unnormalise the predictions. Only works if ``self``
                hasa ``data_processor`` and ``task_loader`` attribute. Default
                ``True``.
            seed (int):
                Random seed for deterministic sampling. Default 0.
            append_indexes (dict):
                Dictionary of index metadata to append to pandas indexes in the
                off-grid case. Default ``None``.
            progress_bar (int):
                Whether to display a progress bar over tasks. Default 0.
            verbose (bool):
                Whether to print time taken for prediction. Default ``False``.

        Returns:
            :class:`~.model.pred.Prediction`):
                A `dict`-like object mapping from target variable IDs to xarray or pandas objects
                containing model predictions.
                - If ``X_t`` is a pandas object, returns pandas objects
                containing off-grid predictions.
                - If ``X_t`` is an xarray object, returns xarray object
                containing on-grid predictions.
                - If ``n_samples`` == 0, returns only mean and std predictions.
                - If ``n_samples`` > 0, returns mean, std and samples
                predictions.

        Raises:
            ValueError
                If ``X_t`` is not an xarray object and
                ``resolution_factor`` is not 1 or ``ar_subsample_factor`` is
                not 1.
            ValueError
                If ``X_t`` is not a pandas object and ``append_indexes`` is not
                ``None``.
            ValueError
                If ``X_t`` is not an xarray, pandas or numpy object.
            ValueError
                If ``append_indexes`` are not all the same length as ``X_t``.
        """

        orig_x1_name = data_processor.x1_name
        orig_x2_name = data_processor.x2_name
        
        # Get coordinate names of original unnormalised dataset.
        unnorm_coord_names = {
                "x1": self.data_processor.raw_spatial_coord_names[0],
                "x2": self.data_processor.raw_spatial_coord_names[1],
            }


        def get_patches_per_row(preds) -> int:
            """
            Calculate number of patches per row. 
            Required to stitch patches back together. 
            Args:
                preds (List[class:`~.model.pred.Prediction`]):
                        A list of `dict`-like objects containing patchwise predictions.
            
            Returns:
                patches_per_row: int
                    Number of patches per row.
            """   
            patches_per_row = 0
            vars = list(preds[0][0].data_vars)
<<<<<<< HEAD
            
            var = vars[0]  
            y_val = preds[0][0][var].coords[unnorm_coord_names['x1']].min()  
              
            for p in preds:
                if p[0][var].coords[unnorm_coord_names['x1']].min() == y_val:
=======
            var = vars[0]    
            y_val = preds[0][0][var].coords[orig_x2_name].min()  
              
            for p in preds:
                if p[0][var].coords[orig_x2_name].min() == y_val:
>>>>>>> 8da48c10
                    patches_per_row = patches_per_row + 1  

            return patches_per_row


         
        def get_patch_overlap(overlap_norm, data_processor, X_t_ds) -> int:
            """
            Calculate overlap between adjacent patches in pixels. 
            
            Parameters
            ----------
            overlap_norm : tuple[float]. 
                Normalised size of overlap in x1/x2.
            
            data_processor (:class:`~.data.processor.DataProcessor`):
                Used for unnormalising the coordinates of the bounding boxes of patches. 

            X_t_ds (:class:`xarray.Dataset` | :class:`xarray.DataArray` | :class:`pandas.DataFrame` | :class:`pandas.Series` | :class:`pandas.Index` | :class:`numpy:numpy.ndarray`):
                Data array containing target locations to predict at. 
            
            Returns
            -------
            patch_overlap : tuple (int)
                Unnormalised size of overlap between adjacent patches. 
            """
            # Place stride and patch size values in Xarray to pass into unnormalise()
            overlap_list = [0, overlap_norm[0], 0, overlap_norm[1]]
            x1 = xr.DataArray([overlap_list[0], overlap_list[1]], dims='x1', name='x1')
            x2 = xr.DataArray([overlap_list[2], overlap_list[3]], dims='x2', name='x2')
            overlap_norm_xr = xr.Dataset(coords={'x1': x1, 'x2': x2})
            
            # Unnormalise coordinates of bounding boxes
            overlap_unnorm_xr = data_processor.unnormalise(overlap_norm_xr)
<<<<<<< HEAD
            unnorm_overlap_x1 = overlap_unnorm_xr.coords[unnorm_coord_names['x1']].values[1]
            unnorm_overlap_x2 = overlap_unnorm_xr.coords[unnorm_coord_names['x2']].values[1]

            # Find the position of these indices within the DataArray
            x_overlap_index = int(np.ceil((np.argmin(np.abs(X_t_ds.coords[unnorm_coord_names['x1']].values - unnorm_overlap_x1))/2)))
            y_overlap_index = int(np.ceil((np.argmin(np.abs(X_t_ds.coords[unnorm_coord_names['x2']].values - unnorm_overlap_x2))/2)))
=======
            unnorm_overlap_x1 = overlap_unnorm_xr.coords[orig_x1_name].values[1]
            unnorm_overlap_x2 = overlap_unnorm_xr.coords[orig_x2_name].values[1]

            # Find the position of these indices within the DataArray
            x_overlap_index = int(np.ceil((np.argmin(np.abs(X_t_ds.coords[orig_x1_name].values - unnorm_overlap_x1))/2)))
            y_overlap_index = int(np.ceil((np.argmin(np.abs(X_t_ds.coords[orig_x2_name].values - unnorm_overlap_x2))/2)))
>>>>>>> 8da48c10
            xy_overlap = (x_overlap_index, y_overlap_index)
            return xy_overlap

        def get_index(*args, x1 = True) -> Union[int, Tuple[List[int], List[int]]]:
            """
            Convert coordinates into pixel row/column (index).
            
            Parameters
            ----------
            args : tuple
                If one argument (numeric), it represents the coordinate value.
                If two arguments (lists), they represent lists of coordinate values.

            x1 : bool, optional
                If True, compute index for x1 (default is True).
            
            Returns
            -------
                Union[int, Tuple[List[int], List[int]]]
                If one argument is provided and x1 is True or False, returns the index position.
                If two arguments are provided, returns a tuple containing two lists:
                - First list: indices corresponding to x1 coordinates.
                - Second list: indices corresponding to x2 coordinates.  

            """
            if len(args) == 1:
                patch_coord = args
                if x1:
<<<<<<< HEAD
                    coord_index = np.argmin(np.abs(X_t.coords[unnorm_coord_names['x1']].values - patch_coord))
                else:
                    coord_index = np.argmin(np.abs(X_t.coords[unnorm_coord_names['x2']].values - patch_coord)) 
=======
                    coord_index = np.argmin(np.abs(X_t.coords[orig_x2_name].values - patch_coord))
                else:
                    coord_index = np.argmin(np.abs(X_t.coords[orig_x1_name].values - patch_coord)) 
>>>>>>> 8da48c10
                return coord_index

            elif len(args) == 2:
                patch_x1, patch_x2 = args       
<<<<<<< HEAD
                x1_index = [np.argmin(np.abs(X_t.coords[unnorm_coord_names['x1']].values - target_x1)) for target_x1 in patch_x1]           
                x2_index = [np.argmin(np.abs(X_t.coords[unnorm_coord_names['x2']].values - target_x2)) for target_x2 in patch_x2]
=======
                x1_index = [np.argmin(np.abs(X_t.coords[orig_x1_name].values - target_x1)) for target_x1 in patch_x1]           
                x2_index = [np.argmin(np.abs(X_t.coords[orig_x2_name].values - target_x2)) for target_x2 in patch_x2]
>>>>>>> 8da48c10
                return (x1_index, x2_index)
            
        
        def stitch_clipped_predictions(patch_preds, patch_overlap, patches_per_row) -> dict:
            """
            Stitch patchwise predictions to form prediction at original extent. 

            Parameters
            ----------
            patch_preds : list (class:`~.model.pred.Prediction`)
                List of patchwise predictions
            
            patch_overlap: int
                Overlap between adjacent patches in pixels.
            
            patches_per_row: int
                Number of patchwise predictions in each row.
           
            Returns
            -------
            combined: dict
                Dictionary object containing the stitched model predictions.
            """


            
<<<<<<< HEAD
            data_x1 = X_t.coords[unnorm_coord_names['x1']].min().values, X_t.coords[unnorm_coord_names['x1']].max().values
            data_x2 = X_t.coords[unnorm_coord_names['x2']].min().values, X_t.coords[unnorm_coord_names['x2']].max().values   
=======
            data_x1 = X_t.coords[orig_x2_name].min().values, X_t.coords[orig_x2_name].max().values
            data_x2 = X_t.coords[orig_x1_name].min().values, X_t.coords[orig_x1_name].max().values   
>>>>>>> 8da48c10
            data_x1_index, data_x2_index = get_index(data_x1, data_x2)
            patches_clipped = {var_name: [] for var_name in patch_preds[0].keys()}


            for i, patch_pred in enumerate(patch_preds):
                for var_name, data_array in patch_pred.items(): #previously patch
                    if var_name in patch_pred:
                        # Get row/col index values of each patch
<<<<<<< HEAD
                        patch_x1 = data_array.coords[unnorm_coord_names['x1']].min().values, data_array.coords[unnorm_coord_names['x1']].max().values
                        patch_x2 = data_array.coords[unnorm_coord_names['x2']].min().values, data_array.coords[unnorm_coord_names['x2']].max().values
=======
                        patch_x1 = data_array.coords[orig_x2_name].min().values, data_array.coords[orig_x2_name].max().values
                        patch_x2 = data_array.coords[orig_x1_name].min().values, data_array.coords[orig_x1_name].max().values
>>>>>>> 8da48c10
                        patch_x1_index, patch_x2_index =  get_index(patch_x1, patch_x2)
                        
                        b_x1_min, b_x1_max = patch_overlap[0], patch_overlap[0]
                        b_x2_min, b_x2_max = patch_overlap[1], patch_overlap[1]
                        # Do not remove border for the patches along top and left of dataset
                        # and change overlap size for last patch in each row and column.
                        if patch_x2_index[0] == data_x2_index[0]:
                            b_x2_min = 0
                        elif patch_x2_index[1] == data_x2_index[1]:
                            b_x2_max = 0
                            patch_row_prev = preds[i-1]
<<<<<<< HEAD
                            prev_patch_x2_max = get_index(int(patch_row_prev[var_name].coords[unnorm_coord_names['x2']].max()), x1 = False)
=======
                            prev_patch_x2_max = get_index(int(patch_row_prev[var_name].coords[orig_x1_name].max()), x1 = False)
>>>>>>> 8da48c10
                            b_x2_min = (prev_patch_x2_max - patch_x2_index[0])-patch_overlap[1]

                        if patch_x1_index[0] == data_x1_index[0]:
                            b_x1_min = 0
                        elif abs(patch_x1_index[1] - data_x1_index[1])<2:
                            b_x1_max = 0
                            patch_prev = preds[i-patches_per_row]
<<<<<<< HEAD
                            prev_patch_x1_max = get_index(int(patch_prev[var_name].coords[unnorm_coord_names['x1']].max()), x1 = True)
                            b_x1_min = (prev_patch_x1_max - patch_x1_index[0])- patch_overlap[0]

                        patch_clip_x1_min = int(b_x1_min)
                        patch_clip_x1_max = int(data_array.sizes[unnorm_coord_names['x1']] - b_x1_max)
                        patch_clip_x2_min = int(b_x2_min)
                        patch_clip_x2_max = int(data_array.sizes[unnorm_coord_names['x2']] - b_x2_max)
=======
                            prev_patch_x1_max = get_index(int(patch_prev[var_name].coords[orig_x2_name].max()), x1 = True)
                            b_x1_min = (prev_patch_x1_max - patch_x1_index[0])- patch_overlap[0]

                        patch_clip_x1_min = int(b_x1_min)
                        patch_clip_x1_max = int(data_array.sizes[orig_x2_name] - b_x1_max)
                        patch_clip_x2_min = int(b_x2_min)
                        patch_clip_x2_max = int(data_array.sizes[orig_x1_name] - b_x2_max)

                        # patch_clip = data_array.isel(y=slice(patch_clip_x1_min, patch_clip_x1_max),
                        #                             x=slice(patch_clip_x2_min, patch_clip_x2_max))
>>>>>>> 8da48c10

                        patch_clip = data_array.isel(**{orig_x1_name: slice(patch_clip_x1_min, patch_clip_x1_max), orig_x2_name: slice(patch_clip_x2_min, patch_clip_x2_max)})

                        patches_clipped[var_name].append(patch_clip)

            combined = {var_name: xr.combine_by_coords(patches, compat='no_conflicts') for var_name, patches in patches_clipped.items()}

            return combined

        

        # Perform patchwise predictions
        preds = []
        for task in tasks:
            bbox = task['bbox']
            # Unnormalise coordinates of bounding box of patch
            x1 = xr.DataArray([bbox[0], bbox[1]], dims='x1', name='x1')
            x2 = xr.DataArray([bbox[2], bbox[3]], dims='x2', name='x2')
            bbox_norm = xr.Dataset(coords={'x1': x1, 'x2': x2})
            bbox_unnorm = data_processor.unnormalise(bbox_norm)
<<<<<<< HEAD
            unnorm_bbox_x1 = bbox_unnorm[unnorm_coord_names['x1']].values.min(), bbox_unnorm[unnorm_coord_names['x1']].values.max()
            unnorm_bbox_x2 = bbox_unnorm[unnorm_coord_names['x2']].values.min(), bbox_unnorm[unnorm_coord_names['x2']].values.max()
            
            # Determine X_t for patch
            task_extent_dict = {
                unnorm_coord_names['x1']: slice(unnorm_bbox_x1[0], unnorm_bbox_x1[1]),
                unnorm_coord_names['x2']: slice(unnorm_bbox_x2[0], unnorm_bbox_x2[1])
            }
            task_X_t = X_t.sel(**task_extent_dict)
=======
            unnorm_bbox_x1 = bbox_unnorm[orig_x1_name].values.min(), bbox_unnorm[orig_x1_name].values.max()
            unnorm_bbox_x2 = bbox_unnorm[orig_x2_name].values.min(), bbox_unnorm[orig_x2_name].values.max()

            # Determine X_t for patch, however, cannot assume min/max ordering of slice coordinates
            # Check the order of coordinates in X_t, sometimes they are in increasing or decreasing order
            x1_coords = X_t.coords[orig_x1_name].values
            x2_coords = X_t.coords[orig_x2_name].values

            if x1_coords[0] < x1_coords[-1]:
                x1_slice = slice(unnorm_bbox_x1[0], unnorm_bbox_x1[1])
            else:
                x1_slice = slice(unnorm_bbox_x1[1], unnorm_bbox_x1[0])

            if x2_coords[0] < x2_coords[-1]:
                x2_slice = slice(unnorm_bbox_x2[0], unnorm_bbox_x2[1])
            else:
                x2_slice = slice(unnorm_bbox_x2[1], unnorm_bbox_x2[0])

            # Determine X_t for patch with correct slice direction
            task_X_t = X_t.sel(**{orig_x1_name: x1_slice, orig_x2_name: x2_slice})
>>>>>>> 8da48c10

            # Patchwise prediction
            pred = self.predict(task, task_X_t)
            # Append patchwise DeepSensor prediction object to list
            preds.append(pred)

        
        overlap_norm = tuple(patch - stride for patch, stride in zip(patch_size, stride_size))
        patch_overlap_unnorm = get_patch_overlap(overlap_norm, data_processor, X_t)
        
        patches_per_row = get_patches_per_row(preds)
        stitched_prediction = stitch_clipped_predictions(preds, patch_overlap_unnorm, patches_per_row)
        
        ## Cast prediction into DeepSensor.Prediction object.orig_x2_name
        # Todo: make this into seperate method. 
        prediction= copy.deepcopy(preds[0])

        # Generate new blank DeepSensor.prediction object in original coordinate system.
        for var_name_copy, data_array_copy in prediction.items():

            # set x and y coords
<<<<<<< HEAD
            stitched_preds = xr.Dataset(coords={'x1': X_t[unnorm_coord_names['x1']], 'x2': X_t[unnorm_coord_names['x2']]})
=======
            stitched_preds = xr.Dataset(coords={orig_x1_name: X_t[orig_x1_name], orig_x2_name: X_t[orig_x2_name]})
>>>>>>> 8da48c10

            # Set time to same as patched prediction
            stitched_preds['time'] = data_array_copy['time']

            # set variable names to those in patched prediction, make values blank
            for var_name_i in data_array_copy.data_vars:
                stitched_preds[var_name_i] = data_array_copy[var_name_i]
                stitched_preds[var_name_i][:] = np.nan
            prediction[var_name_copy]= stitched_preds
            prediction[var_name_copy] = stitched_prediction[var_name_copy]

        return prediction

def main():  # pragma: no cover
    import deepsensor.tensorflow
    from deepsensor.data.loader import TaskLoader
    from deepsensor.data.processor import DataProcessor
    from deepsensor.model.convnp import ConvNP

    import xarray as xr
    import pandas as pd
    import numpy as np

    # Load raw data
    ds_raw = xr.tutorial.open_dataset("air_temperature")["air"]
    ds_raw2 = copy.deepcopy(ds_raw)
    ds_raw2.name = "air2"

    # Normalise data
    data_processor = DataProcessor(x1_name="lat", x2_name="lon")
    ds = data_processor(ds_raw)
    ds2 = data_processor(ds_raw2)

    # Set up task loader
    task_loader = TaskLoader(context=ds, target=[ds, ds2])

    # Set up model
    model = ConvNP(data_processor, task_loader)

    # Predict on new task with 10% of context data and a dense grid of target points
    test_tasks = task_loader(
        pd.date_range("2014-12-25", "2014-12-31"), context_sampling=40
    )
    # print(repr(test_tasks))

    X_t = ds_raw
    pred = model.predict(test_tasks, X_t=X_t, n_samples=5)
    print(pred)

    X_t = np.zeros((2, 1))
    pred = model.predict(test_tasks, X_t=X_t, X_t_is_normalised=True)
    print(pred)

    # DEBUG
    # task = task_loader("2014-12-31", context_sampling=40, target_sampling="all")
    # samples = model.ar_sample(task, 5, ar_subsample_factor=20)


if __name__ == "__main__":  # pragma: no cover
    main()<|MERGE_RESOLUTION|>--- conflicted
+++ resolved
@@ -760,20 +760,11 @@
             """   
             patches_per_row = 0
             vars = list(preds[0][0].data_vars)
-<<<<<<< HEAD
-            
-            var = vars[0]  
-            y_val = preds[0][0][var].coords[unnorm_coord_names['x1']].min()  
-              
-            for p in preds:
-                if p[0][var].coords[unnorm_coord_names['x1']].min() == y_val:
-=======
             var = vars[0]    
             y_val = preds[0][0][var].coords[orig_x2_name].min()  
               
             for p in preds:
                 if p[0][var].coords[orig_x2_name].min() == y_val:
->>>>>>> 8da48c10
                     patches_per_row = patches_per_row + 1  
 
             return patches_per_row
@@ -808,21 +799,12 @@
             
             # Unnormalise coordinates of bounding boxes
             overlap_unnorm_xr = data_processor.unnormalise(overlap_norm_xr)
-<<<<<<< HEAD
-            unnorm_overlap_x1 = overlap_unnorm_xr.coords[unnorm_coord_names['x1']].values[1]
-            unnorm_overlap_x2 = overlap_unnorm_xr.coords[unnorm_coord_names['x2']].values[1]
-
-            # Find the position of these indices within the DataArray
-            x_overlap_index = int(np.ceil((np.argmin(np.abs(X_t_ds.coords[unnorm_coord_names['x1']].values - unnorm_overlap_x1))/2)))
-            y_overlap_index = int(np.ceil((np.argmin(np.abs(X_t_ds.coords[unnorm_coord_names['x2']].values - unnorm_overlap_x2))/2)))
-=======
             unnorm_overlap_x1 = overlap_unnorm_xr.coords[orig_x1_name].values[1]
             unnorm_overlap_x2 = overlap_unnorm_xr.coords[orig_x2_name].values[1]
 
             # Find the position of these indices within the DataArray
             x_overlap_index = int(np.ceil((np.argmin(np.abs(X_t_ds.coords[orig_x1_name].values - unnorm_overlap_x1))/2)))
             y_overlap_index = int(np.ceil((np.argmin(np.abs(X_t_ds.coords[orig_x2_name].values - unnorm_overlap_x2))/2)))
->>>>>>> 8da48c10
             xy_overlap = (x_overlap_index, y_overlap_index)
             return xy_overlap
 
@@ -851,26 +833,15 @@
             if len(args) == 1:
                 patch_coord = args
                 if x1:
-<<<<<<< HEAD
-                    coord_index = np.argmin(np.abs(X_t.coords[unnorm_coord_names['x1']].values - patch_coord))
-                else:
-                    coord_index = np.argmin(np.abs(X_t.coords[unnorm_coord_names['x2']].values - patch_coord)) 
-=======
                     coord_index = np.argmin(np.abs(X_t.coords[orig_x2_name].values - patch_coord))
                 else:
                     coord_index = np.argmin(np.abs(X_t.coords[orig_x1_name].values - patch_coord)) 
->>>>>>> 8da48c10
                 return coord_index
 
             elif len(args) == 2:
                 patch_x1, patch_x2 = args       
-<<<<<<< HEAD
-                x1_index = [np.argmin(np.abs(X_t.coords[unnorm_coord_names['x1']].values - target_x1)) for target_x1 in patch_x1]           
-                x2_index = [np.argmin(np.abs(X_t.coords[unnorm_coord_names['x2']].values - target_x2)) for target_x2 in patch_x2]
-=======
                 x1_index = [np.argmin(np.abs(X_t.coords[orig_x1_name].values - target_x1)) for target_x1 in patch_x1]           
                 x2_index = [np.argmin(np.abs(X_t.coords[orig_x2_name].values - target_x2)) for target_x2 in patch_x2]
->>>>>>> 8da48c10
                 return (x1_index, x2_index)
             
         
@@ -897,13 +868,8 @@
 
 
             
-<<<<<<< HEAD
-            data_x1 = X_t.coords[unnorm_coord_names['x1']].min().values, X_t.coords[unnorm_coord_names['x1']].max().values
-            data_x2 = X_t.coords[unnorm_coord_names['x2']].min().values, X_t.coords[unnorm_coord_names['x2']].max().values   
-=======
             data_x1 = X_t.coords[orig_x2_name].min().values, X_t.coords[orig_x2_name].max().values
             data_x2 = X_t.coords[orig_x1_name].min().values, X_t.coords[orig_x1_name].max().values   
->>>>>>> 8da48c10
             data_x1_index, data_x2_index = get_index(data_x1, data_x2)
             patches_clipped = {var_name: [] for var_name in patch_preds[0].keys()}
 
@@ -912,13 +878,8 @@
                 for var_name, data_array in patch_pred.items(): #previously patch
                     if var_name in patch_pred:
                         # Get row/col index values of each patch
-<<<<<<< HEAD
-                        patch_x1 = data_array.coords[unnorm_coord_names['x1']].min().values, data_array.coords[unnorm_coord_names['x1']].max().values
-                        patch_x2 = data_array.coords[unnorm_coord_names['x2']].min().values, data_array.coords[unnorm_coord_names['x2']].max().values
-=======
                         patch_x1 = data_array.coords[orig_x2_name].min().values, data_array.coords[orig_x2_name].max().values
                         patch_x2 = data_array.coords[orig_x1_name].min().values, data_array.coords[orig_x1_name].max().values
->>>>>>> 8da48c10
                         patch_x1_index, patch_x2_index =  get_index(patch_x1, patch_x2)
                         
                         b_x1_min, b_x1_max = patch_overlap[0], patch_overlap[0]
@@ -930,11 +891,7 @@
                         elif patch_x2_index[1] == data_x2_index[1]:
                             b_x2_max = 0
                             patch_row_prev = preds[i-1]
-<<<<<<< HEAD
-                            prev_patch_x2_max = get_index(int(patch_row_prev[var_name].coords[unnorm_coord_names['x2']].max()), x1 = False)
-=======
                             prev_patch_x2_max = get_index(int(patch_row_prev[var_name].coords[orig_x1_name].max()), x1 = False)
->>>>>>> 8da48c10
                             b_x2_min = (prev_patch_x2_max - patch_x2_index[0])-patch_overlap[1]
 
                         if patch_x1_index[0] == data_x1_index[0]:
@@ -942,15 +899,6 @@
                         elif abs(patch_x1_index[1] - data_x1_index[1])<2:
                             b_x1_max = 0
                             patch_prev = preds[i-patches_per_row]
-<<<<<<< HEAD
-                            prev_patch_x1_max = get_index(int(patch_prev[var_name].coords[unnorm_coord_names['x1']].max()), x1 = True)
-                            b_x1_min = (prev_patch_x1_max - patch_x1_index[0])- patch_overlap[0]
-
-                        patch_clip_x1_min = int(b_x1_min)
-                        patch_clip_x1_max = int(data_array.sizes[unnorm_coord_names['x1']] - b_x1_max)
-                        patch_clip_x2_min = int(b_x2_min)
-                        patch_clip_x2_max = int(data_array.sizes[unnorm_coord_names['x2']] - b_x2_max)
-=======
                             prev_patch_x1_max = get_index(int(patch_prev[var_name].coords[orig_x2_name].max()), x1 = True)
                             b_x1_min = (prev_patch_x1_max - patch_x1_index[0])- patch_overlap[0]
 
@@ -961,7 +909,6 @@
 
                         # patch_clip = data_array.isel(y=slice(patch_clip_x1_min, patch_clip_x1_max),
                         #                             x=slice(patch_clip_x2_min, patch_clip_x2_max))
->>>>>>> 8da48c10
 
                         patch_clip = data_array.isel(**{orig_x1_name: slice(patch_clip_x1_min, patch_clip_x1_max), orig_x2_name: slice(patch_clip_x2_min, patch_clip_x2_max)})
 
@@ -982,17 +929,6 @@
             x2 = xr.DataArray([bbox[2], bbox[3]], dims='x2', name='x2')
             bbox_norm = xr.Dataset(coords={'x1': x1, 'x2': x2})
             bbox_unnorm = data_processor.unnormalise(bbox_norm)
-<<<<<<< HEAD
-            unnorm_bbox_x1 = bbox_unnorm[unnorm_coord_names['x1']].values.min(), bbox_unnorm[unnorm_coord_names['x1']].values.max()
-            unnorm_bbox_x2 = bbox_unnorm[unnorm_coord_names['x2']].values.min(), bbox_unnorm[unnorm_coord_names['x2']].values.max()
-            
-            # Determine X_t for patch
-            task_extent_dict = {
-                unnorm_coord_names['x1']: slice(unnorm_bbox_x1[0], unnorm_bbox_x1[1]),
-                unnorm_coord_names['x2']: slice(unnorm_bbox_x2[0], unnorm_bbox_x2[1])
-            }
-            task_X_t = X_t.sel(**task_extent_dict)
-=======
             unnorm_bbox_x1 = bbox_unnorm[orig_x1_name].values.min(), bbox_unnorm[orig_x1_name].values.max()
             unnorm_bbox_x2 = bbox_unnorm[orig_x2_name].values.min(), bbox_unnorm[orig_x2_name].values.max()
 
@@ -1013,7 +949,6 @@
 
             # Determine X_t for patch with correct slice direction
             task_X_t = X_t.sel(**{orig_x1_name: x1_slice, orig_x2_name: x2_slice})
->>>>>>> 8da48c10
 
             # Patchwise prediction
             pred = self.predict(task, task_X_t)
@@ -1035,11 +970,7 @@
         for var_name_copy, data_array_copy in prediction.items():
 
             # set x and y coords
-<<<<<<< HEAD
-            stitched_preds = xr.Dataset(coords={'x1': X_t[unnorm_coord_names['x1']], 'x2': X_t[unnorm_coord_names['x2']]})
-=======
             stitched_preds = xr.Dataset(coords={orig_x1_name: X_t[orig_x1_name], orig_x2_name: X_t[orig_x2_name]})
->>>>>>> 8da48c10
 
             # Set time to same as patched prediction
             stitched_preds['time'] = data_array_copy['time']
