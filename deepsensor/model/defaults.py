--- conflicted
+++ resolved
@@ -59,16 +59,9 @@
     This sets the length scale of the Gaussian basis functions used interpolate
     from the model's internal grid to the target locations.
 
-<<<<<<< HEAD
-def gen_encoder_scales(model_ppu: int, task_loader: TaskLoader) -> List[float]:
-    """Computes data-informed settings for the encoder SetConv scale for each context set
-
-    This sets the length scale of the Gaussian basis functions used to encode the context sets.
-=======
     The decoder scale should be as small as possible given the model's
     internal grid. The value chosen is 1 / model_ppu (i.e. the length scale is
     equal to the model's internal grid spacing).
->>>>>>> dc8d82be
 
     Parameters
     ----------
