from typing import Union, List, Optional

import numpy as np
import pandas as pd
import xarray as xr

Timestamp = Union[str, pd.Timestamp, np.datetime64]


class Prediction(dict):
    """Object to store model predictions in a dictionary-like format.

    Maps from target variable IDs to xarray/pandas objects containing
    prediction parameters (depending on the output distribution of the model).

    For example, if the model outputs a Gaussian distribution, then the xarray/pandas
    objects in the ``Prediction`` will contain a ``mean`` and ``std``.

    If using a ``Prediction`` to store model samples, there is only a ``samples`` entry, and the
    xarray/pandas objects will have an additional ``sample`` dimension.

    Args:
        target_var_IDs (List[str])
            List of target variable IDs.
        dates (List[Union[str, pd.Timestamp]])
            List of dates corresponding to the predictions.
        X_t (:class:`xarray.Dataset` | :class:`xarray.DataArray` | :class:`pandas.DataFrame` | :class:`pandas.Series` | :class:`pandas.Index` | :class:`numpy:numpy.ndarray`)
            Target locations to predict at. Can be an xarray object containing
            on-grid locations or a pandas object containing off-grid locations.
        X_t_mask (:class:`xarray.Dataset` | :class:`xarray.DataArray`, optional)
            2D mask to apply to gridded ``X_t`` (zero/False will be NaNs). Will be interpolated
            to the same grid as ``X_t``. Default None (no mask).
        n_samples (int)
            Number of joint samples to draw from the model. If 0, will not
            draw samples. Default 0.
        forecasting_mode (bool)
            If True, stored forecast predictions with an init_time and lead_time dimension,
            and a valid_time coordinate. If False, stores prediction at t=0 only
            (i.e. spatial interpolation), with only a single time dimension. Default False.
        lead_times (List[pd.Timedelta], optional)
            List of lead times to store in predictions. Must be provided if
            forecasting_mode is True. Default None.
    """

    def __init__(
        self,
        target_var_IDs: List[str],
        pred_params: List[str],
        dates: List[Timestamp],
        X_t: Union[
            xr.Dataset,
            xr.DataArray,
            pd.DataFrame,
            pd.Series,
            pd.Index,
            np.ndarray,
        ],
        X_t_mask: Optional[Union[xr.Dataset, xr.DataArray]] = None,
        coord_names: dict = None,
        n_samples: int = 0,
        forecasting_mode: bool = False,
        lead_times: Optional[List[pd.Timedelta]] = None,
    ):
        self.target_var_IDs = target_var_IDs
        self.X_t_mask = X_t_mask
        if coord_names is None:
            coord_names = {"x1": "x1", "x2": "x2"}
        self.x1_name = coord_names["x1"]
        self.x2_name = coord_names["x2"]

        self.forecasting_mode = forecasting_mode
        if forecasting_mode:
            assert (
                lead_times is not None
            ), "If forecasting_mode is True, lead_times must be provided."
        self.lead_times = lead_times

        self.mode = infer_prediction_modality_from_X_t(X_t)

        self.pred_params = pred_params
        if n_samples >= 1:
            self.pred_params = [
                *pred_params,
                *[f"sample_{i}" for i in range(n_samples)],
            ]

        # Create empty xarray/pandas objects to store predictions
        if self.mode == "on-grid":
            for var_ID in self.target_var_IDs:
                if self.forecasting_mode:
                    prepend_dims = ["lead_time"]
                    prepend_coords = {"lead_time": lead_times}
                else:
                    prepend_dims = None
                    prepend_coords = None
                self[var_ID] = create_empty_spatiotemporal_xarray(
                    X_t,
                    dates,
                    data_vars=self.pred_params,
                    coord_names=coord_names,
                    prepend_dims=prepend_dims,
                    prepend_coords=prepend_coords,
                )
                if self.forecasting_mode:
                    self[var_ID] = self[var_ID].rename(time="init_time")
            if self.X_t_mask is None:
                # Create 2D boolean array of True values to simplify indexing
                self.X_t_mask = (
                    create_empty_spatiotemporal_xarray(X_t, dates[0:1], coord_names)
                    .to_array()
                    .isel(time=0, variable=0)
                    .astype(bool)
                )
        elif self.mode == "off-grid":
            # Repeat target locs for each date to create multiindex
            if self.forecasting_mode:
                index_names = ["lead_time", "init_time", *X_t.index.names]
                idxs = [
                    (lt, date, *idxs)
                    for lt in lead_times
                    for date in dates
                    for idxs in X_t.index
                ]
            else:
                index_names = ["time", *X_t.index.names]
                idxs = [(date, *idxs) for date in dates for idxs in X_t.index]
            index = pd.MultiIndex.from_tuples(idxs, names=index_names)
            for var_ID in self.target_var_IDs:
                self[var_ID] = pd.DataFrame(index=index, columns=self.pred_params)

    def __getitem__(self, key):
        # Support self[i] syntax
        if isinstance(key, int):
            key = self.target_var_IDs[key]
        return super().__getitem__(key)

    def __str__(self):
        dict_repr = {var_ID: self.pred_params for var_ID in self.target_var_IDs}
        return f"Prediction({dict_repr}), mode={self.mode}"

    def assign(
        self,
        prediction_parameter: str,
        date: Union[str, pd.Timestamp],
        data: np.ndarray,
        lead_times: Optional[List[pd.Timedelta]] = None,
    ):
<<<<<<< HEAD
        """Args:
        prediction_parameter (str)
            ...
        date (Union[str, pd.Timestamp])
            ...
        data (np.ndarray)
            If off-grid: Shape (N_var, N_targets) or (N_samples, N_var, N_targets).
            If on-grid: Shape (N_var, N_x1, N_x2) or (N_samples, N_var, N_x1, N_x2).
=======
        """

        Args:
            prediction_parameter (str)
                ...
            date (Union[str, pd.Timestamp])
                ...
            data (np.ndarray)
                If off-grid: Shape (N_var, N_targets) or (N_samples, N_var, N_targets).
                If on-grid: Shape (N_var, N_x1, N_x2) or (N_samples, N_var, N_x1, N_x2).
            lead_time (pd.Timedelta, optional)
                Lead time of the forecast. Required if forecasting_mode is True. Default None.
>>>>>>> e1c2fa40
        """
        if self.forecasting_mode:
            assert (
                lead_times is not None
            ), "If forecasting_mode is True, lead_times must be provided."

            msg = f"""
            If forecasting_mode is True, lead_times must be of equal length to the number of
            variables in the data (the first dimension). Got {lead_times=} of length
            {len(lead_times)} lead times and data shape {data.shape}.
            """
            assert len(lead_times) == data.shape[0], msg

        if self.mode == "on-grid":
            if prediction_parameter != "samples":
                for i, (var_ID, pred) in enumerate(zip(self.target_var_IDs, data)):
                    if self.forecasting_mode:
                        index = (lead_times[i], date)
                    else:
                        index = date
                    self[var_ID][prediction_parameter].loc[index].data[
                        self.X_t_mask.data
                    ] = pred.ravel()
            elif prediction_parameter == "samples":
                assert len(data.shape) == 4, (
                    f"If prediction_parameter is 'samples', and mode is 'on-grid', data must"
                    f"have shape (N_samples, N_var, N_x1, N_x2). Got {data.shape}."
                )
                for sample_i, sample in enumerate(data):
                    for i, (var_ID, pred) in enumerate(
                        zip(self.target_var_IDs, sample)
                    ):
                        if self.forecasting_mode:
                            index = (lead_times[i], date)
                        else:
                            index = date
                        self[var_ID][f"sample_{sample_i}"].loc[index].data[
                            self.X_t_mask.data
                        ] = pred.ravel()

        elif self.mode == "off-grid":
            if prediction_parameter != "samples":
                for i, (var_ID, pred) in enumerate(zip(self.target_var_IDs, data)):
                    if self.forecasting_mode:
                        index = (lead_times[i], date)
                    else:
                        index = date
                    self[var_ID].loc[index, prediction_parameter] = pred
            elif prediction_parameter == "samples":
                assert len(data.shape) == 3, (
                    f"If prediction_parameter is 'samples', and mode is 'off-grid', data must"
                    f"have shape (N_samples, N_var, N_targets). Got {data.shape}."
                )
                for sample_i, sample in enumerate(data):
                    for i, (var_ID, pred) in enumerate(
                        zip(self.target_var_IDs, sample)
                    ):
                        if self.forecasting_mode:
                            index = (lead_times[i], date)
                        else:
                            index = date
                        self[var_ID].loc[index, f"sample_{sample_i}"] = pred


def create_empty_spatiotemporal_xarray(
    X: Union[xr.Dataset, xr.DataArray],
    dates: List[Timestamp],
    coord_names: dict = None,
    data_vars: List[str] = None,
    prepend_dims: Optional[List[str]] = None,
    prepend_coords: Optional[dict] = None,
):
    """...

    Args:
        X (:class:`xarray.Dataset` | :class:`xarray.DataArray`):
            ...
        dates (List[...]):
            ...
        coord_names (dict, optional):
            Dict mapping from normalised coord names to raw coord names,
            by default {"x1": "x1", "x2": "x2"}
        data_vars (List[str], optional):
            ..., by default ["var"]
        prepend_dims (List[str], optional):
            ..., by default None
        prepend_coords (dict, optional):
            ..., by default None

    Returns:
        ...
            ...

    Raises:
        ValueError
            If ``data_vars`` contains duplicate values.
        ValueError
            If ``coord_names["x1"]`` is not uniformly spaced.
        ValueError
            If ``coord_names["x2"]`` is not uniformly spaced.
        ValueError
            If ``prepend_dims`` and ``prepend_coords`` are not the same length.
    """
    if coord_names is None:
        coord_names = {"x1": "x1", "x2": "x2"}
    if data_vars is None:
        data_vars = ["var"]

    if prepend_dims is None:
        prepend_dims = []
    if prepend_coords is None:
        prepend_coords = {}

    # Check for any repeated data_vars
    if len(data_vars) != len(set(data_vars)):
        raise ValueError(
            f"Duplicate data_vars found in data_vars: {data_vars}. "
            "This would cause the xarray.Dataset to have fewer variables than expected."
        )

    x1_predict = X.coords[coord_names["x1"]]
    x2_predict = X.coords[coord_names["x2"]]

    if len(prepend_dims) != len(set(prepend_dims)):
        # TODO unit test
        raise ValueError(
            f"Length of prepend_dims ({len(prepend_dims)}) must be equal to length of "
            f"prepend_coords ({len(prepend_coords)})."
        )

    dims = [*prepend_dims, "time", coord_names["x1"], coord_names["x2"]]
    coords = {
        **prepend_coords,
        "time": pd.to_datetime(dates),
        coord_names["x1"]: x1_predict,
        coord_names["x2"]: x2_predict,
    }

    pred_ds = xr.Dataset(
        {data_var: xr.DataArray(dims=dims, coords=coords) for data_var in data_vars}
    ).astype("float32")

    # Convert time coord to pandas timestamps
    pred_ds = pred_ds.assign_coords(time=pd.to_datetime(pred_ds.time.values))

    return pred_ds


def increase_spatial_resolution(
    X_t_normalised,
    resolution_factor,
    coord_names: dict = None,
):
    """...

    ..
        # TODO wasteful to interpolate X_t_normalised

    Args:
        X_t_normalised (...):
            ...
        resolution_factor (...):
            ...
        coord_names (dict, optional):
            Dict mapping from normalised coord names to raw coord names,
            by default {"x1": "x1", "x2": "x2"}

    Returns:
        ...
            ...

    """
    assert isinstance(resolution_factor, (float, int))
    assert isinstance(X_t_normalised, (xr.DataArray, xr.Dataset))
    if coord_names is None:
        coord_names = {"x1": "x1", "x2": "x2"}
    x1_name, x2_name = coord_names["x1"], coord_names["x2"]
    x1, x2 = X_t_normalised.coords[x1_name], X_t_normalised.coords[x2_name]
    x1 = np.linspace(x1[0], x1[-1], int(x1.size * resolution_factor), dtype="float64")
    x2 = np.linspace(x2[0], x2[-1], int(x2.size * resolution_factor), dtype="float64")
    X_t_normalised = X_t_normalised.interp(
        **{x1_name: x1, x2_name: x2}, method="nearest"
    )
    return X_t_normalised


def infer_prediction_modality_from_X_t(
    X_t: Union[xr.DataArray, xr.Dataset, pd.DataFrame, pd.Series, pd.Index, np.ndarray],
) -> str:
    """Args:
        X_t (Union[xr.DataArray, xr.Dataset, pd.DataFrame, pd.Series, pd.Index, np.ndarray]):
            ...

    Returns:
        str: "on-grid" if X_t is an xarray object, "off-grid" if X_t is a pandas or numpy object.

    Raises:
        ValueError
            If X_t is not an xarray, pandas or numpy object.
    """
    if isinstance(X_t, (xr.DataArray, xr.Dataset)):
        mode = "on-grid"
    elif isinstance(X_t, (pd.DataFrame, pd.Series, pd.Index, np.ndarray)):
        mode = "off-grid"
    else:
        raise ValueError(
            f"X_t must be and xarray, pandas or numpy object. Got {type(X_t)}."
        )
    return mode<|MERGE_RESOLUTION|>--- conflicted
+++ resolved
@@ -145,16 +145,6 @@
         data: np.ndarray,
         lead_times: Optional[List[pd.Timedelta]] = None,
     ):
-<<<<<<< HEAD
-        """Args:
-        prediction_parameter (str)
-            ...
-        date (Union[str, pd.Timestamp])
-            ...
-        data (np.ndarray)
-            If off-grid: Shape (N_var, N_targets) or (N_samples, N_var, N_targets).
-            If on-grid: Shape (N_var, N_x1, N_x2) or (N_samples, N_var, N_x1, N_x2).
-=======
         """
 
         Args:
@@ -167,7 +157,6 @@
                 If on-grid: Shape (N_var, N_x1, N_x2) or (N_samples, N_var, N_x1, N_x2).
             lead_time (pd.Timedelta, optional)
                 Lead time of the forecast. Required if forecasting_mode is True. Default None.
->>>>>>> e1c2fa40
         """
         if self.forecasting_mode:
             assert (
