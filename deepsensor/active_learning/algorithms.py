import copy

from deepsensor.data.loader import TaskLoader
from deepsensor.data.processor import (
    xarray_to_coord_array_normalised,
    mask_coord_array_normalised,
    da1_da2_same_grid,
    interp_da1_to_da2,
    process_X_mask_for_X,
)
from deepsensor.model.model import (
    DeepSensorModel,
)
from deepsensor.model.pred import create_empty_spatiotemporal_xarray
from deepsensor.data.task import Task, append_obs_to_task
from deepsensor.active_learning.acquisition_fns import (
    AcquisitionFunction,
    AcquisitionFunctionParallel,
    AcquisitionFunctionOracle,
)

import numpy as np
import xarray as xr
import pandas as pd
from tqdm import tqdm

from typing import Union, List, Tuple, Optional


class GreedyAlgorithm:
<<<<<<< HEAD
    """Greedy algorithm for active learning.
=======
    """Greedy active learning sensor placement algorithm.

    Given a set of :class:`~.data.task.Task` objects containing existing context data, the algorithm
    iteratively (i.e. 'greedily') proposes $N$ locations for new context points
    from a search grid, using active learning with a DeepSensorModel.

    Within each greedy iteration, the algorithm evaluates an acquisition function
    over the search grid. The acquisition function value at a given query location
    relates to the merit of a new observation at that point, and is averaged over
    all :class:`~.data.task.Task` objects. The algorithm then
    selects the context location with the 'best' (max or min) acquisition function value.
    A new context observation is added to each :class:`~.data.task.Task` at that location.
    This process is repeated until $N$ new context locations have been proposed.

    The algorithm either computes the acquisition function values
    in parallel over all query locations, or sequentially. This is dictated by the
    type of acquisition function passed to the algorithm:

        1. :class:`~.active_learning.acquisition_fns.AcquisitionFunction`:
        Returns a scalar acquisition function for
        a given query location. For example, the model's mean standard deviation
        over target locations (``MeanStddev``). For a given :class:`~.data.task.Task`
        this requires running the model *once for every query location* with a new
        context point at that location, so these acquisition functions can be slow.

        2. :class:`~.active_learning.acquisition_fns.AcquisitionFunctionParallel`:
        Returns all acquisition function values in parallel.
        For example, the model's standard deviation at query locations given
        the existing context data, which only requires running the model once for a
        given :class:`~.data.task.Task`. These acquisition functions are faster than
        their sequential counterparts but are likely less informative.

    Acquisition functions that inherit from
    :class:`~.active_learning.acquisition_fns.AcquisitionFunctionOracle`
    require ground truth target values at target locations. In this case, the algorithm
    must be provided with a :class:`~.data.loader.TaskLoader` object to sample these values.

    .. note::
        The algorithm is described in more detail in 'Environmental Sensor Placement with
        Convolutional Gaussian Neural Processes' (2023), https://doi.org/10.1017/eds.2023.22.
>>>>>>> 12d051f9

    Args:
        model (:class:`~.model.model.DeepSensorModel`):
            Model to use for proposing new context points.
        X_s (:class:`xarray.Dataset` | :class:`xarray.DataArray`):
            Xarray object containing the spatial coordinates that define the search grid.
        X_t (:class:`xarray.Dataset` | :class:`xarray.DataArray` | pd.DataFrame):
            Target spatial coordinates. Can either be an xarray object containing the spatial
            coordinates of the target grid, or a pandas DataFrame containing a set of off-grid
            target locations.
        X_s_mask (:class:`xarray.Dataset` | :class:`xarray.DataArray`, optional):
            Optional 2D mask for gridded search coordinates to ignore. If provided, the acquisition
            function will only be computed at locations where the mask is True. Defaults to None.
        X_t_mask (:class:`xarray.Dataset` | :class:`xarray.DataArray`, optional):
            Optional 2D mask (for gridded target coordinates) to ignore.
            Useful e.g. if you only care about improving the model's predictions over a certain
            area. Defaults to None.
        N_new_context (int, optional):
            Number of new context points to propose (i.e. number of greedy iterations), defaults to 1.
        X_normalised (bool, optional):
            Whether the coordinates of the X_* arguments above have been normalised
            by a :class:`~.data.processor.DataProcessor`. Defaults to False.
        model_infill_method (str, optional):
            Method for generating pseudo observations from the model at search points,
            which are appended to Tasks when computing acquisition functions or at the
            end of a greedy iteration (unless overridden by ``query_infill`` or ``proposed_infill`` below).
            Currently, only "mean" infilling is supported. Defaults to "mean".
        query_infill (:class:`xarray.DataArray`, optional):
            Gridded xarray object containing observations to use when querying candidate context
            points. Must have all the same time points as the :class:`~.data.task.Task` objects
            the algorithm is called with. If not on the same grid as ``X_s``, it will be linearly
            interpolated to the same grid. Useful for providing the model with true observations
            rather than its own predictions. Defaults to None.
        proposed_infill (:class:`xarray.DataArray`, optional):
            Similar to ``query_infill``, but used when infilling pseudo observations at the end
            of a greedy iteration (rather than using model predictions). Useful e.g. to
            simulate the case where the model can obtain ground truth after requesting
            a sensor placement. Defaults to None.
        context_set_idx (int, optional):
            Context set index to run the sensor placement algorithm on. E.g. if a model
            ingest two context sets ["aux_data", "sensor_data"], this should be set to 1
            (corresponding to the sensor context set). Defaults to 0.
        target_set_idx (int, optional):
            Target set index corresponding to predictions of the context set that the
            algorithm is run on. Defaults to 0.
        progress_bar (bool, optional):
            Whether to display a progress bar when running the algorithm. Defaults to False.
        task_loader (:class:`~.data.loader.TaskLoader`, optional):
            If using an :class:`~.active_learning.acquisition_fns.AcquisitionFunctionOracle`,
            a TaskLoader object is required to sample ground truth target values at target
            locations. Defaults to None.
        verbose (bool, optional):
            Whether to print some status messages. Defaults to False.

    Raises:
        ValueError:
            If the ``model`` passed does not inherit from
            :class:`~.model.model.DeepSensorModel`.
    """

    def __init__(
        self,
        model: DeepSensorModel,
        X_s: Union[xr.Dataset, xr.DataArray],
        X_t: Union[xr.Dataset, xr.DataArray, pd.DataFrame],
        X_s_mask: Optional[Union[xr.Dataset, xr.DataArray]] = None,
        X_t_mask: Optional[Union[xr.Dataset, xr.DataArray]] = None,
        N_new_context: int = 1,
        X_normalised: bool = False,
        model_infill_method: str = "mean",
        query_infill: Optional[xr.DataArray] = None,
        proposed_infill: Optional[xr.DataArray] = None,
        context_set_idx: int = 0,
        target_set_idx: int = 0,
        progress_bar: bool = False,
        task_loader: Optional[
            TaskLoader
        ] = None,  # OPTIONAL for oracle acquisition functions only
        verbose: bool = False,
    ):
        if not isinstance(model, DeepSensorModel):
            raise ValueError(
                "`model` must inherit from DeepSensorModel, but parent "
                f"classes are {model.__class__.__bases__}"
            )

        self._validate_n_new_context(X_s, N_new_context)

        self.model = model
        self.N_new_context = N_new_context
        self.progress_bar = progress_bar
        self.model_infill_method = model_infill_method
        self.context_set_idx = context_set_idx
        self.target_set_idx = target_set_idx
        self.task_loader = task_loader
        self.pbar = None

        self.x1_name = self.model.data_processor.config["coords"]["x1"]["name"]
        self.x2_name = self.model.data_processor.config["coords"]["x2"]["name"]

        # Normalised search and target coordinates
        if not X_normalised:
            X_t = model.data_processor.map_coords(X_t)
            X_s = model.data_processor.map_coords(X_s)
            if X_s_mask is not None:
                X_s_mask = model.data_processor.map_coords(X_s_mask)
            if X_t_mask is not None:
                X_t_mask = model.data_processor.map_coords(X_t_mask)

        self.X_s = X_s
        self.X_t = X_t
        self.X_s_mask = X_s_mask
        self.X_t_mask = X_t_mask

        # Interpolate masks onto search and target coords
        if self.X_s_mask is not None:
            self.X_s_mask = process_X_mask_for_X(self.X_s_mask, self.X_s)
        if self.X_t_mask is not None:
            self.X_t_mask = process_X_mask_for_X(self.X_t_mask, self.X_t)

        # Interpolate overridden infill datasets at search points if necessary
        if query_infill is not None and not da1_da2_same_grid(query_infill, X_s):
            if verbose:
                print("query_infill not on search grid, interpolating.")
            query_infill = interp_da1_to_da2(query_infill, self.X_s)
        if proposed_infill is not None and not da1_da2_same_grid(proposed_infill, X_s):
            if verbose:
                print("proposed_infill not on search grid, interpolating.")
            proposed_infill = interp_da1_to_da2(proposed_infill, self.X_s)
        self.query_infill = query_infill
        self.proposed_infill = proposed_infill

        # Convert target coords to numpy arrays and assign to tasks
        if isinstance(X_t, (xr.Dataset, xr.DataArray)):
            # Targets on grid
            self.X_t_arr = xarray_to_coord_array_normalised(X_t)
            if self.X_t_mask is not None:
                # Remove points that lie outside the mask
                self.X_t_arr = mask_coord_array_normalised(self.X_t_arr, self.X_t_mask)
        elif isinstance(X_t, (pd.DataFrame, pd.Series, pd.Index)):
            # Targets off-grid
            self.X_t_arr = X_t.reset_index()[["x1", "x2"]].values.T
        else:
            raise TypeError(f"Unsupported type for X_t: {type(X_t)}")

        # Construct search array
        if isinstance(X_s, (xr.Dataset, xr.DataArray)):
            X_s_arr = xarray_to_coord_array_normalised(X_s)
            if X_s_mask is not None:
                X_s_arr = mask_coord_array_normalised(X_s_arr, self.X_s_mask)
        self.X_s_arr = X_s_arr

        self.X_new = []  # List of new proposed context locations

    @classmethod
    def _validate_n_new_context(
        cls, X_s: Union[xr.Dataset, xr.DataArray], N_new_context: int
    ):
        if isinstance(X_s, (xr.Dataset, xr.DataArray)):
            if isinstance(X_s, xr.Dataset):
                X_s = X_s.to_array()
            N_s = X_s.shape[-2] * X_s.shape[-1]
        elif isinstance(X_s, (pd.DataFrame, pd.Series, pd.Index)):
            N_s = len(X_s)

        if not 0 < N_new_context < N_s:
            raise ValueError(
                f"Number of new context ({N_new_context}) must be greater "
                f"than zero and less than the number of search points ({N_s})"
            )

    def _get_times_from_tasks(self):
        """Get times from tasks."""
        times = [task["time"] for task in self.tasks]
        # Check for any repeats
        if len(times) != len(set(times)):
            # TODO unit test this
            raise ValueError(
                f"The {len(times)} tasks have duplicate times ({len(set(times))} "
                f"unique times)"
            )
        return times

    def _model_infill_at_search_points(
        self,
        X_s: Union[xr.Dataset, xr.DataArray, pd.DataFrame, pd.Series, pd.Index],
    ):
<<<<<<< HEAD
        """Computes and sets the model infill y-values over whole search grid
        before running greedy optimisation. Results are returned with
        additional first axis, with ``size > 1`` if
        ``model_infill_method == 'sample'`` or ``'ar_sample_*'``, and
        acquisition function will be averaged over the samples in the first
        axis. If ``model_infill_method != 'sample'``, first axis size is 1 and
        the averaging is only over one value (i.e. no averaging).

        Infilled y-values at all placement search locations are appended to
        each dataset with the key (`'Y_model_infilled'`) for use during the
        placement search.

        Also adds a sample dimension to the context station observations, which
        will be looped over for MCMC sampling of the acquisition function
        importance values of the placement criterion.
        """
=======
        """Computes and model infill y-values over whole search grid."""
>>>>>>> 12d051f9
        if self.model_infill_method == "mean":
            pred = self.model.predict(
                self.tasks,
                X_s,
                X_t_is_normalised=True,
                unnormalise=False,
            )
            infill_ds = pred[self.target_set_idx]["mean"]

        elif self.model_infill_method == "sample":
            # pred = self.model.predict(
            #     self.tasks, X_s, X_t_normalised=True, unnormalise=False,
            #     n_samples=self.model_infill_samples,
            # )
            # infill_ds = pred[self.target_set_idx]["samples"]
            raise NotImplementedError("TODO")

        elif self.model_infill_method == "zeros":
            # TODO generate empty prediction xarray
            raise NotImplementedError("TODO")

        else:
            raise ValueError(
                f"Unsupported model_infill_method: {self.model_infill_method}"
            )

        return infill_ds

    def _sample_y_infill(self, infill_ds, time, x1, x2):
<<<<<<< HEAD
        """Sample infill values at a single location."""
        if isinstance(infill_ds, (xr.Dataset, xr.DataArray)):
            y = infill_ds.sel(time=time, x1=x1, x2=x2)
            if isinstance(y, xr.Dataset):
                y = y.to_array()
            y = y.data
            y = y.reshape(1, y.size)  # 1 observation with N dimensions
=======
        """Sample infill values at a single location"""
        assert isinstance(infill_ds, (xr.Dataset, xr.DataArray))
        y = infill_ds.sel(time=time, x1=x1, x2=x2)
        if isinstance(y, xr.Dataset):
            y = y.to_array()
        y = y.data
        if "sample" not in infill_ds.dims:
            return y.reshape(1, y.size)  # 1 observation with N_target_dims
>>>>>>> 12d051f9
        else:
            # TODO confirm or force that dim ordering is (N_samples, N_target_dims)
            return y

    def _build_acquisition_fn_ds(self, X_s: Union[xr.Dataset, xr.DataArray]):
        """Initialise xr.DataArray for storing acquisition function values on
        search grid.
        """
<<<<<<< HEAD
=======
        Initialise xr.DataArray for storing acquisition function values on
        search grid
        """
>>>>>>> 12d051f9
        prepend_dims = ["iteration"]  # , "sample"]  # MC sample TODO
        prepend_coords = {
            "iteration": range(self.N_new_context),
            # "sample": range(self.n_samples_or_1),  # MC sample TODO
        }
        acquisition_fn_ds = create_empty_spatiotemporal_xarray(
            X=X_s,
            dates=self._get_times_from_tasks(),
            coord_names={"x1": self.x1_name, "x2": self.x2_name},
            data_vars=["acquisition_fn"],
            prepend_dims=prepend_dims,
            prepend_coords=prepend_coords,
        )["acquisition_fn"]
        acquisition_fn_ds.data[:] = np.nan

        return acquisition_fn_ds

<<<<<<< HEAD
    def _init_acquisition_fn_ds(self, X_s: xr.Dataset):
        """Instantiate acquisition function object."""
=======
    def _init_acquisition_fn_object(self, X_s: xr.Dataset):
        """Instantiate acquisition function object"""
>>>>>>> 12d051f9
        # Unnormalise before instantiating
        X_s = self.model.data_processor.map_coords(X_s, unnorm=True)
        if isinstance(X_s, (xr.Dataset, xr.DataArray)):
            # xr.Dataset storing acquisition function values
            self.acquisition_fn_ds = self._build_acquisition_fn_ds(X_s)
        elif isinstance(X_s, (pd.DataFrame, pd.Series, pd.Index)):
            raise NotImplementedError(
                "Pandas support for active learning search points X_s not yet "
                "implemented."
            )
        else:
            raise TypeError(f"Unsupported type for X_s: {type(X_s)}")

    def _search(self, acquisition_fn: AcquisitionFunction):
        """Run one greedy pass by looping over each point in ``X_s`` and
        computing the acquisition function.
        """
        importances_list = []

        for task in self.tasks:
            # Parallel computation
            if isinstance(acquisition_fn, AcquisitionFunctionParallel):
                importances = acquisition_fn(task, self.X_s_arr)
                if self.pbar:
                    self.pbar.update(1)

            # Sequential computation
            elif isinstance(acquisition_fn, AcquisitionFunction):
                importances = []

                if self.diff:
                    importance_bef = acquisition_fn(task)

                # Add size-1 dim after row dim to preserve row dim for passing to
                #   acquisition_fn. Also roll final axis to first axis for looping over search points.
                for x_query in np.rollaxis(self.X_s_arr[:, np.newaxis], 2):
                    y_query = self._sample_y_infill(
                        self.query_infill,
                        time=task["time"],
                        x1=x_query[0],
                        x2=x_query[1],
                    )
                    task_with_new = append_obs_to_task(
                        task, x_query, y_query, self.context_set_idx
                    )
                    # TODO this is a hack to add the auxiliary variable to the context set
                    if (
                        self.task_loader is not None
                        and self.task_loader.aux_at_contexts
                    ):
                        # Add auxiliary variable sampled at context set as a new context variable
                        X_c = task_with_new["X_c"][self.task_loader.aux_at_contexts[0]]
                        Y_c_aux = self.task_loader.sample_offgrid_aux(
                            X_c, self.task_loader.aux_at_contexts[1]
                        )
                        task_with_new["X_c"][-1] = X_c
                        task_with_new["Y_c"][-1] = Y_c_aux

                    importance = acquisition_fn(task_with_new)

                    if self.diff:
                        importance = importance - importance_bef

                    importances.append(importance)

                    if self.pbar:
                        self.pbar.update(1)

            else:
                allowed_classes = [
                    AcquisitionFunction,
                    AcquisitionFunctionParallel,
                    AcquisitionFunctionOracle,
                ]
                raise ValueError(
                    f"Acquisition function needs to inherit from one of {allowed_classes}."
                )

            importances = np.array(importances)
            importances_list.append(importances)

            if self.X_s_mask is not None:
                self.acquisition_fn_ds.loc[self.iteration, task["time"]].data[
                    self.X_s_mask.data
                ] = importances
            else:
                self.acquisition_fn_ds.loc[self.iteration, task["time"]] = (
                    importances.reshape(self.acquisition_fn_ds.shape[-2:])
                )

        return np.mean(importances_list, axis=0)

    def _select_best(self, importances, X_s_arr):
        """Select context location corresponding to the best importance value.

        Appends the chosen search index to a list of chosen search indexes.
        """
        if self.min_or_max == "min":
            best_idx = np.argmin(importances)
        elif self.min_or_max == "max":
            best_idx = np.argmax(importances)

        best_x_query = X_s_arr[:, best_idx : best_idx + 1]

        # Index into original search space of chosen context location
        self.best_idxs_all.append(
            np.where((self.X_s_arr == best_x_query).all(axis=0))[0][0]
        )

        return best_x_query

    def _single_greedy_iteration(self, acquisition_fn: AcquisitionFunction):
<<<<<<< HEAD
        """Run a single greedy grid search iteration and append the optimal
        sensor location to self.X_new.
=======
        """
        Run a single greedy grid search iteration and append the optimal
        context location to self.X_new.
>>>>>>> 12d051f9
        """
        importances = self._search(acquisition_fn)
        best_x_query = self._select_best(importances, self.X_s_arr)

        self.X_new.append(best_x_query)

        return best_x_query

    def __call__(
        self,
        acquisition_fn: AcquisitionFunction,
        tasks: Union[List[Task], Task],
        diff: bool = False,
    ) -> Tuple[pd.DataFrame, xr.Dataset]:
<<<<<<< HEAD
        """Iteratively... docstring TODO.
=======
        """
        Iteratively propose new context points using the greedy sensor placement algorithm.
>>>>>>> 12d051f9

        Args:
            acquisition_fn (:class:`~.active_learning.acquisition_fns.AcquisitionFunction`):
                The acquisition function to optimise.
            tasks (List[:class:`~.data.task.Task`] | :class:`~.data.task.Task`):
                Tasks containing existing context data. If a list of Tasks, the acquisition
                function will be averaged over Tasks.
            diff (bool, optional):
                For sequential acquisition functions only: Whether to compute the *change* in
                acquisition function value after adding the new context point, i.e.
                ``acquisition_fn(task_with_new) - acquisition_fn(task)``. Can be useful
                for making the acquisition function values more interpretable, or for
                comparing with the change in metric that the acquisition function targets
                (see https://doi.org/10.1017/eds.2023.22). Defaults to False.

        Returns:
            Tuple[:class:`pandas.DataFrame`, :class:`xarray.DataArray`]:
                A tuple containing two objects:

                - **X_new_df** (:class:`pandas.DataFrame`):
                Proposed sensor placements. Columns are the x1 and x2 coordinates of the
                sensor placements, and the index is the index of the greedy iteration
                at which the sensor placement was proposed (which can be interpreted as
                a priority order, with iteration 0 being the highest priority).

                - **acquisition_fn_ds** (:class:`xarray.DataArray`):
                Gridded acquisition function values at each search point. Dimensions
                are ``iteration``, ``time`` (inferred from the input ``tasks``), followed
                by the x1 and x2 coordinates of the spatial grid.

        Raises:
            ValueError:
                If ``acquisition_fn`` is an
                :class:`~.active_learning.acquisition_fns.AcquisitionFunctionOracle`
                and ``task_loader`` is None.
            ValueError:
                If ``min_or_max`` is not ``"min"`` or ``"max"``.
            ValueError:
                If ``Y_t_aux`` is in ``tasks`` but ``task_loader`` is None.
        """
        if (
            isinstance(acquisition_fn, AcquisitionFunctionOracle)
            and self.task_loader is None
        ):
            raise ValueError(
                "AcquisitionFunctionOracle requires a task_loader function to "
                "be passed to the GreedyOptimal constructor."
            )

        self.min_or_max = acquisition_fn.min_or_max
        if self.min_or_max not in ["min", "max"]:
            raise ValueError(
                f"min_or_max must be either 'min' or 'max', got " f"{self.min_or_max}."
            )

        if diff and isinstance(acquisition_fn, AcquisitionFunctionParallel):
            raise ValueError(
                "diff=True is not valid for parallel acquisition functions."
            )
        self.diff = diff

        if isinstance(tasks, Task):
            tasks = [tasks]

        # Make deepcopys so that original tasks are not modified
        tasks = copy.deepcopy(tasks)

        # Add target set to tasks
        for i, task in enumerate(tasks):
            tasks[i]["X_t"] = [self.X_t_arr]
            if isinstance(acquisition_fn, AcquisitionFunctionOracle):
                # Sample ground truth y-values at target points `self.X_t_arr` using `self.task_loader`
                date = tasks[i]["time"]
                task_with_Y_t = self.task_loader(
                    date, context_sampling=0, target_sampling=self.X_t_arr
                )
                tasks[i]["Y_t"] = task_with_Y_t["Y_t"]

            if "Y_t_aux" in tasks[i] and self.task_loader is None:
                raise ValueError(
                    "Model expects Y_t_aux data but a TaskLoader isn't "
                    "provided to GreedyAlgorithm."
                )
            if self.task_loader is not None and self.task_loader.aux_at_target_dims > 0:
                tasks[i]["Y_t_aux"] = self.task_loader.sample_offgrid_aux(
                    self.X_t_arr, self.task_loader.aux_at_targets
                )

        self.tasks = tasks

        # Generate infill values at search points if not overridden
        if self.query_infill is None or self.proposed_infill is None:
            model_infill = self._model_infill_at_search_points(self.X_s)
            if self.query_infill is None:
                self.query_infill = model_infill
            if self.proposed_infill is None:
                self.proposed_infill = model_infill

        # Instantiate empty acquisition function object
        self._init_acquisition_fn_object(self.X_s)

        # Dataframe for storing proposed context locations
        self.X_new_df = pd.DataFrame(columns=[self.x1_name, self.x2_name])
        self.X_new_df.index.name = "iteration"

        # List to track indexes into original search grid of chosen sensor locations
        #   as optimisation progresses. Used for filling y-values at chosen
        #   sensor locations, `self.X_new`
        self.best_idxs_all = []

        # Total iterations are number of new context points * number of tasks * number of search
        #   points (if not parallel) * number of Monte Carlo samples (if using MC)
        total_iterations = self.N_new_context * len(self.tasks)
        if not isinstance(acquisition_fn, AcquisitionFunctionParallel):
            total_iterations *= self.X_s_arr.shape[-1]
        # TODO make class attribute for list of sample-based infill methods
        if self.model_infill_method in ["sample", "ar_sample"]:
            total_iterations *= self.n_samples

        with tqdm(total=total_iterations, disable=not self.progress_bar) as self.pbar:
            for iteration in range(self.N_new_context):
                self.iteration = iteration
                x_new = self._single_greedy_iteration(acquisition_fn)

                # Append new proposed context points to each task
                for i, task in enumerate(self.tasks):
                    y_new = self._sample_y_infill(
                        self.proposed_infill,
                        time=task["time"],
                        x1=x_new[0],
                        x2=x_new[1],
                    )
                    self.tasks[i] = append_obs_to_task(
                        task, x_new, y_new, self.context_set_idx
                    )

                # Append new proposed context points to dataframe
                x_new_unnorm = self.model.data_processor.map_coord_array(
                    x_new, unnorm=True
                )
                self.X_new_df.loc[self.iteration] = x_new_unnorm.ravel()

        return self.X_new_df, self.acquisition_fn_ds<|MERGE_RESOLUTION|>--- conflicted
+++ resolved
@@ -28,9 +28,6 @@
 
 
 class GreedyAlgorithm:
-<<<<<<< HEAD
-    """Greedy algorithm for active learning.
-=======
     """Greedy active learning sensor placement algorithm.
 
     Given a set of :class:`~.data.task.Task` objects containing existing context data, the algorithm
@@ -71,7 +68,6 @@
     .. note::
         The algorithm is described in more detail in 'Environmental Sensor Placement with
         Convolutional Gaussian Neural Processes' (2023), https://doi.org/10.1017/eds.2023.22.
->>>>>>> 12d051f9
 
     Args:
         model (:class:`~.model.model.DeepSensorModel`):
@@ -259,26 +255,7 @@
         self,
         X_s: Union[xr.Dataset, xr.DataArray, pd.DataFrame, pd.Series, pd.Index],
     ):
-<<<<<<< HEAD
-        """Computes and sets the model infill y-values over whole search grid
-        before running greedy optimisation. Results are returned with
-        additional first axis, with ``size > 1`` if
-        ``model_infill_method == 'sample'`` or ``'ar_sample_*'``, and
-        acquisition function will be averaged over the samples in the first
-        axis. If ``model_infill_method != 'sample'``, first axis size is 1 and
-        the averaging is only over one value (i.e. no averaging).
-
-        Infilled y-values at all placement search locations are appended to
-        each dataset with the key (`'Y_model_infilled'`) for use during the
-        placement search.
-
-        Also adds a sample dimension to the context station observations, which
-        will be looped over for MCMC sampling of the acquisition function
-        importance values of the placement criterion.
-        """
-=======
         """Computes and model infill y-values over whole search grid."""
->>>>>>> 12d051f9
         if self.model_infill_method == "mean":
             pred = self.model.predict(
                 self.tasks,
@@ -308,15 +285,6 @@
         return infill_ds
 
     def _sample_y_infill(self, infill_ds, time, x1, x2):
-<<<<<<< HEAD
-        """Sample infill values at a single location."""
-        if isinstance(infill_ds, (xr.Dataset, xr.DataArray)):
-            y = infill_ds.sel(time=time, x1=x1, x2=x2)
-            if isinstance(y, xr.Dataset):
-                y = y.to_array()
-            y = y.data
-            y = y.reshape(1, y.size)  # 1 observation with N dimensions
-=======
         """Sample infill values at a single location"""
         assert isinstance(infill_ds, (xr.Dataset, xr.DataArray))
         y = infill_ds.sel(time=time, x1=x1, x2=x2)
@@ -325,21 +293,15 @@
         y = y.data
         if "sample" not in infill_ds.dims:
             return y.reshape(1, y.size)  # 1 observation with N_target_dims
->>>>>>> 12d051f9
         else:
             # TODO confirm or force that dim ordering is (N_samples, N_target_dims)
             return y
 
     def _build_acquisition_fn_ds(self, X_s: Union[xr.Dataset, xr.DataArray]):
-        """Initialise xr.DataArray for storing acquisition function values on
-        search grid.
-        """
-<<<<<<< HEAD
-=======
+        """
         Initialise xr.DataArray for storing acquisition function values on
         search grid
         """
->>>>>>> 12d051f9
         prepend_dims = ["iteration"]  # , "sample"]  # MC sample TODO
         prepend_coords = {
             "iteration": range(self.N_new_context),
@@ -357,13 +319,8 @@
 
         return acquisition_fn_ds
 
-<<<<<<< HEAD
-    def _init_acquisition_fn_ds(self, X_s: xr.Dataset):
-        """Instantiate acquisition function object."""
-=======
     def _init_acquisition_fn_object(self, X_s: xr.Dataset):
         """Instantiate acquisition function object"""
->>>>>>> 12d051f9
         # Unnormalise before instantiating
         X_s = self.model.data_processor.map_coords(X_s, unnorm=True)
         if isinstance(X_s, (xr.Dataset, xr.DataArray)):
@@ -476,14 +433,9 @@
         return best_x_query
 
     def _single_greedy_iteration(self, acquisition_fn: AcquisitionFunction):
-<<<<<<< HEAD
-        """Run a single greedy grid search iteration and append the optimal
-        sensor location to self.X_new.
-=======
         """
         Run a single greedy grid search iteration and append the optimal
         context location to self.X_new.
->>>>>>> 12d051f9
         """
         importances = self._search(acquisition_fn)
         best_x_query = self._select_best(importances, self.X_s_arr)
@@ -498,12 +450,8 @@
         tasks: Union[List[Task], Task],
         diff: bool = False,
     ) -> Tuple[pd.DataFrame, xr.Dataset]:
-<<<<<<< HEAD
-        """Iteratively... docstring TODO.
-=======
         """
         Iteratively propose new context points using the greedy sensor placement algorithm.
->>>>>>> 12d051f9
 
         Args:
             acquisition_fn (:class:`~.active_learning.acquisition_fns.AcquisitionFunction`):
