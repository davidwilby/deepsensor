--- conflicted
+++ resolved
@@ -9,7 +9,6 @@
   "contributorsPerLine": 7,
   "contributors": [
     {
-<<<<<<< HEAD
       "login": "kallewesterling",
       "name": "Kalle Westerling",
       "avatar_url": "https://avatars.githubusercontent.com/u/7298727?v=4",
@@ -17,14 +16,15 @@
       "contributions": [
         "code",
         "doc"
-=======
+      ]
+    },
+    {
       "login": "tom-andersson",
       "name": "Tom Andersson",
       "avatar_url": "https://avatars.githubusercontent.com/u/26459412?v=4",
       "profile": "https://www.bas.ac.uk/profile/tomand",
       "contributions": [
         "code"
->>>>>>> 32d83b84
       ]
     }
   ]
