import copy
import itertools
import tempfile

from parameterized import parameterized

import os
import xarray as xr
import numpy as np
import pandas as pd
import unittest

import lab as B

import deepsensor.torch as deepsensor

from deepsensor.data.processor import DataProcessor
from deepsensor.data.loader import TaskLoader
from deepsensor.model.convnp import ConvNP
from deepsensor.train.train import Trainer

from tests.utils import gen_random_data_xr, gen_random_data_pandas


def _gen_data_xr(coords=None, dims=None, data_vars=None):
    """Gen random normalised data"""
    if coords is None:
        coords = dict(
            time=pd.date_range("2020-01-01", "2020-01-31", freq="D"),
            x1=np.linspace(0, 1, 30),
            x2=np.linspace(0, 1, 20),
        )
    da = gen_random_data_xr(coords, dims, data_vars)
    return da


def _gen_data_pandas(coords=None, dims=None, cols=None):
    """Gen random normalised data"""
    if coords is None:
        coords = dict(
            time=pd.date_range("2020-01-01", "2020-01-31", freq="D"),
            x1=np.linspace(0, 1, 10),
            x2=np.linspace(0, 1, 10),
        )
    df = gen_random_data_pandas(coords, dims, cols)
    return df


class TestModel(unittest.TestCase):
    """
    A test class for the ``ConvNP`` model.
    """

    def __init__(self, *args, **kwargs):
        super().__init__(*args, **kwargs)
        # It's safe to share data between tests because the TaskLoader does not modify data
        self.da = _gen_data_xr()
        self.df = _gen_data_pandas()

        self.dp = DataProcessor()
        _ = self.dp([self.da, self.df])  # Compute normalisation parameters

    def _gen_task_loader_call_args(self, n_context, n_target):
        """Generate arguments for TaskLoader.__call__"""
        for sampling_method in [
            10,
            0.5,
            "all",
        ]:
            yield [sampling_method] * n_context, [sampling_method] * n_target

    @parameterized.expand(range(1, 4))
    def test_model_call(self, n_context_and_target):
        """Check ``ConvNP`` runs with all possible combinations of context/target
        sampling methods."""
        # Convert to list of strings containing every possible combination of "xr" and "pd"
        context_ID_list = list(
            itertools.product(["xr", "pd"], repeat=n_context_and_target)
        )
        target_ID_list = list(
            itertools.product(["xr", "pd"], repeat=n_context_and_target)
        )

        def set_list_to_data(set_list):
            if set_list == "xr":
                return self.da
            elif set_list == "pd":
                return self.df
            elif isinstance(set_list, (list, tuple)):
                return [set_list_to_data(s) for s in set_list]

        for context_IDs, target_IDs in zip(context_ID_list, target_ID_list):
            tl = TaskLoader(
                context=set_list_to_data(context_IDs),
                target=set_list_to_data(target_IDs),
            )

            model = ConvNP(self.dp, tl, unet_channels=(5, 5, 5), verbose=False)

            for (
                context_sampling,
                target_sampling,
            ) in self._gen_task_loader_call_args(
                n_context_and_target, n_context_and_target
            ):
                task = tl("2020-01-01", context_sampling, target_sampling)
                dist = model(task)

        return None

    @parameterized.expand(range(1, 4))
    def test_prediction_shapes_lowlevel(self, n_target_sets):
        """
        Test low-level model prediction interface over a range of number of
        target sets.
        """
        # Make dataset 5D for non-trivial target dimensions
        ndim = 5
        ds = xr.Dataset(
            {f"var{i}": self.da for i in range(ndim)},
        )
        tl = TaskLoader(
            context=ds,
            target=[ds] * n_target_sets,
        )

        context_sampling = 10

        likelihoods = ["cnp", "gnp", "cnp-spikes-beta"]

        dim_y_combined = sum(tl.target_dims)

        for likelihood in likelihoods:
            model = ConvNP(
                self.dp,
                tl,
                unet_channels=(5, 5, 5),
                likelihood=likelihood,
                verbose=False,
            )
            assert dim_y_combined == model.config["dim_yt"]

            for target_sampling, expected_obs_shape in (
                # expected obs shape is (10,) when target_sampling is 10
                (10, (10,)),
                # expected obs shape is da.shape[-2:] when target_sampling is "all"
                ("all", self.da.shape[-2:]),
            ):
                task = tl("2020-01-01", context_sampling, target_sampling)

                n_targets = np.product(expected_obs_shape)

                # Tensors
                mean = model.mean(task)
                # TODO avoid repeated code by looping over methods
                if isinstance(mean, (list, tuple)):
                    for m, dim_y in zip(mean, tl.target_dims):
                        assert_shape(m, (dim_y, *expected_obs_shape))
                else:
                    assert_shape(mean, (dim_y_combined, *expected_obs_shape))

                variance = model.variance(task)
                if isinstance(variance, (list, tuple)):
                    for v, dim_y in zip(variance, tl.target_dims):
                        assert_shape(v, (dim_y, *expected_obs_shape))
                else:
                    assert_shape(variance, (dim_y_combined, *expected_obs_shape))

                stddev = model.stddev(task)
                if isinstance(stddev, (list, tuple)):
                    for s, dim_y in zip(stddev, tl.target_dims):
                        assert_shape(s, (dim_y, *expected_obs_shape))
                else:
                    assert_shape(stddev, (dim_y_combined, *expected_obs_shape))

                n_samples = 5
                samples = model.sample(task, n_samples)
                if isinstance(samples, (list, tuple)):
                    for s, dim_y in zip(samples, tl.target_dims):
                        assert_shape(s, (n_samples, dim_y, *expected_obs_shape))
                else:
                    assert_shape(
                        samples, (n_samples, dim_y_combined, *expected_obs_shape)
                    )

                if likelihood in ["cnp", "gnp"]:
                    n_target_dims = np.product(tl.target_dims)
                    assert_shape(
                        model.covariance(task),
                        (
                            n_targets * dim_y_combined * n_target_dims,
                            n_targets * dim_y_combined * n_target_dims,
                        ),
                    )
                if likelihood in ["cnp-spikes-beta"]:
                    mixture_probs = model.mixture_probs(task)
                    if isinstance(mixture_probs, (list, tuple)):
                        for p, dim_y in zip(mixture_probs, tl.target_dims):
                            assert_shape(
                                p,
                                (
                                    model.N_mixture_components,
                                    dim_y,
                                    *expected_obs_shape,
                                ),
                            )
                    else:
                        assert_shape(
                            mixture_probs,
                            (
                                model.N_mixture_components,
                                dim_y_combined,
                                *expected_obs_shape,
                            ),
                        )

                    x = model.alpha(task)
                    if isinstance(x, (list, tuple)):
                        for p, dim_y in zip(x, tl.target_dims):
                            assert_shape(p, (dim_y, *expected_obs_shape))
                    else:
                        assert_shape(x, (dim_y_combined, *expected_obs_shape))

                    x = model.beta(task)
                    if isinstance(x, (list, tuple)):
                        for p, dim_y in zip(x, tl.target_dims):
                            assert_shape(p, (dim_y, *expected_obs_shape))
                    else:
                        assert_shape(x, (dim_y_combined, *expected_obs_shape))

                # Scalars
                if likelihood in ["cnp", "gnp"]:
                    # Methods for Gaussian likelihoods only
                    x = model.joint_entropy(task)
                    assert x.size == 1 and x.shape == ()
                    x = model.mean_marginal_entropy(task)
                    assert x.size == 1 and x.shape == ()
                x = model.logpdf(task)
                assert x.size == 1 and x.shape == ()
                x = B.to_numpy(model.loss_fn(task))
                assert x.size == 1 and x.shape == ()

    @parameterized.expand(range(1, 4))
    def test_prediction_shapes_highlevel(self, target_dim):
        """Test high-level ``.predict`` interface over a range of number of target"""

        if target_dim > 1:
            # Avoid data var name clash in `predict`
            target_names = [f"target_{i}" for i in range(target_dim)]
            target = [self.da] * target_dim
            for i, name in enumerate(target_names):
                target[i] = copy.deepcopy(target[i])
                target[i].name = name
        elif target_dim == 1:
            target = self.da
        tl = TaskLoader(
            context=self.da,
            target=target,
        )

        model = ConvNP(self.dp, tl, unet_channels=(5, 5, 5), verbose=False)

        dates = pd.date_range("2020-01-01", "2020-01-07", freq="D")
        tasks = [tl(date) for date in dates]

        # Gridded predictions
        n_samples = 5
        pred = model.predict(
            tasks,
            X_t=self.da,
            n_samples=n_samples,
            unnormalise=(
                True if target_dim == 1 else False
            ),  # TODO fix unnormalising for multiple equally named targets
        )
        assert [isinstance(ds, xr.Dataset) for ds in pred.values()]
        for var_ID in pred:
            assert_shape(
                pred[var_ID]["mean"],
                (len(dates), self.da.x1.size, self.da.x2.size),
            )
            assert_shape(
                pred[var_ID]["std"],
                (len(dates), self.da.x1.size, self.da.x2.size),
            )
            for sample_i in range(n_samples):
                assert_shape(
                    pred[var_ID][f"sample_{sample_i}"],
                    (len(dates), self.da.x1.size, self.da.x2.size),
                )

        # Offgrid predictions: test pandas `X_t` and numpy `X_t`
        n_samples = 5
        for X_t in [self.df.loc[dates[0]], np.zeros((2, 4))]:
            pred = model.predict(
                tasks,
                X_t=X_t,
                n_samples=n_samples,
                unnormalise=False if target_dim > 1 else True,
            )
            assert [isinstance(df, pd.DataFrame) for df in pred.values()]
            if isinstance(X_t, (pd.DataFrame, pd.Series, pd.Index)):
                N_t = len(X_t)
            elif isinstance(X_t, np.ndarray):
                N_t = X_t.shape[-1]
            n_preds = len(dates) * N_t

            for var_ID in pred:
                assert_shape(pred[var_ID]["mean"], (n_preds,))
                assert_shape(pred[var_ID]["std"], (n_preds,))
                for sample_i in range(n_samples):
                    assert_shape(pred[var_ID][f"sample_{sample_i}"], (n_preds,))

    @parameterized.expand(range(1, 4))
    def test_nans_offgrid_context(self, ndim):
        """Test that ``ConvNP`` can handle ``NaN``s in offgrid context."""

        tl = TaskLoader(
            context=_gen_data_xr(data_vars=range(ndim)),
            target=self.da,
        )

        # All NaNs
        task = tl("2020-01-01", context_sampling=10, target_sampling=10)
        task["Y_c"][0][:, 0] = np.nan
        task["Y_t"][0][:, 0] = np.nan  # Also sanity check with target
        model = ConvNP(self.dp, tl, unet_channels=(5, 5, 5), verbose=False)
        _ = model(task)

        # One NaN
        task = tl("2020-01-01", context_sampling=10, target_sampling=10)
        task["Y_c"][0][0, 0] = np.nan
        task["Y_t"][0][0, 0] = np.nan  # Also sanity check with target
        model = ConvNP(self.dp, tl, unet_channels=(5, 5, 5), verbose=False)
        _ = model(task)

    @parameterized.expand(range(1, 4))
    def test_nans_gridded_context(self, ndim):
        """Test that ``ConvNP`` can handle ``NaN``s in gridded context."""

        tl = TaskLoader(
            context=_gen_data_xr(data_vars=range(ndim)),
            target=self.da,
        )

        # All NaNs
        task = tl("2020-01-01", context_sampling="all", target_sampling="all")
        task["Y_c"][0][:, 0, 0] = np.nan
        task["Y_t"][0][:, 0, 0] = np.nan  # Also sanity check with target
        model = ConvNP(self.dp, tl, unet_channels=(5, 5, 5), verbose=False)
        _ = model(task)

        # One NaN
        task = tl("2020-01-01", context_sampling="all", target_sampling="all")
        task["Y_c"][0][0, 0, 0] = np.nan
        task["Y_t"][0][0, 0, 0] = np.nan  # Also sanity check with target
        model = ConvNP(self.dp, tl, unet_channels=(5, 5, 5), verbose=False)
        _ = model(task)

    def test_nans_in_context(self):
        """Test nothing breaks when NaNs present in context."""
        tl = TaskLoader(context=self.da, target=self.da)
        task = tl("2020-01-01", context_sampling=10, target_sampling=10)

        # Convert first observation of context to NaN
        task["Y_c"][0][0] = np.nan

        model = ConvNP(self.dp, tl, unet_channels=(5, 5, 5), verbose=False)

        # Check that nothing breaks
        model(task)

    def test_highlevel_predict_coords_align_with_X_t_ongrid(self):
        """Test coordinates of the xarray returned predictions align with the
        coordinates of X_t."""

        # Instantiate an xarray object that would lead to rounding errors
        region_size = (61, 81)
        lat_lims = (30, 75)
        lon_lims = (-15, 45)
        latitude = np.linspace(*lat_lims, region_size[0], dtype=np.float32)
        longitude = np.linspace(*lon_lims, region_size[1], dtype=np.float32)
        dummy_data = np.random.normal(size=(1, *region_size))
        da_raw = xr.DataArray(
            dummy_data,
            dims=["time", "latitude", "longitude"],
            coords={
                "time": [pd.Timestamp("2020-01-01")],
                "latitude": latitude,
                "longitude": longitude,
            },
            name="dummy_data",
        )

        dp = DataProcessor(x1_name="latitude", x2_name="longitude")
        da = dp(da_raw)

        tl = TaskLoader(context=da, target=da)
        model = ConvNP(dp, tl, unet_channels=(5, 5, 5), verbose=False)
        task = tl("2020-01-01")
        pred = model.predict(task, X_t=da_raw)

        assert np.array_equal(
            pred["dummy_data"]["mean"]["latitude"], da_raw["latitude"]
        )
        assert np.array_equal(
            pred["dummy_data"]["mean"]["longitude"], da_raw["longitude"]
        )

    def test_highlevel_predict_coords_align_with_X_t_offgrid(self):
        """Test coordinates of the pandas returned predictions align with the
        coordinates of X_t."""

        # Instantiate a pandas object that would lead to rounding errors
        region_size = (61, 81)
        lat_lims = (30, 75)
        lon_lims = (-15, 45)
        latitude = np.linspace(*lat_lims, region_size[0], dtype=np.float32)
        longitude = np.linspace(*lon_lims, region_size[1], dtype=np.float32)
        dummy_data = np.random.normal(size=(region_size)).ravel()
        df_raw = pd.DataFrame(
            dummy_data,
            index=pd.MultiIndex.from_product(
                [[pd.Timestamp("2020-01-01")], latitude, longitude],
                names=["time", "latitude", "longitude"],
            ),
            columns=["dummy_data"],
        )

        dp = DataProcessor(
            x1_name="latitude",
            x2_name="longitude",
        )
        df = dp(df_raw)

        tl = TaskLoader(context=df, target=df)
        model = ConvNP(dp, tl, unet_channels=(5, 5, 5), verbose=False)
        task = tl("2020-01-01")
        pred = model.predict(task, X_t=df_raw.loc["2020-01-01"])

        assert np.array_equal(
            pred["dummy_data"]["mean"].reset_index()["latitude"],
            df_raw.reset_index()["latitude"],
        )
        assert np.array_equal(
            pred["dummy_data"]["mean"].reset_index()["longitude"],
            df_raw.reset_index()["longitude"],
        )

    def test_highlevel_predict_with_pred_params_pandas(self):
        """
        Test that passing ``pred_params`` to ``.predict`` works with
        a spikes-beta likelihood for prediction to pandas.
        """
        tl = TaskLoader(context=self.da, target=self.da)
        model = ConvNP(
            self.dp,
            tl,
            unet_channels=(5, 5, 5),
            verbose=False,
            likelihood="cnp-spikes-beta",
        )
        task = tl("2020-01-01", context_sampling=10, target_sampling=10)

        # Off-grid prediction
        X_t = np.array([[0.0, 0.5, 1.0], [0.0, 0.5, 1.0]])

        # Check that nothing breaks and the correct parameters are returned
        pred_params = ["mean", "std", "variance", "alpha", "beta"]
        pred = model.predict(task, X_t=X_t, pred_params=pred_params)
        for pred_param in pred_params:
            assert pred_param in pred["var"]

        # Test mixture probs special case
        pred_params = ["mixture_probs"]
        pred = model.predict(task, X_t=self.da, pred_params=pred_params)
        for component in range(model.N_mixture_components):
            pred_param = f"mixture_probs_{component}"
            assert pred_param in pred["var"]

    def test_highlevel_predict_with_pred_params_xarray(self):
        """
        Test that passing ``pred_params`` to ``.predict`` works with
        a spikes-beta likelihood for prediction to xarray.
        """
        tl = TaskLoader(context=self.da, target=self.da)
        model = ConvNP(
            self.dp,
            tl,
            unet_channels=(5, 5, 5),
            verbose=False,
            likelihood="cnp-spikes-beta",
        )
        task = tl("2020-01-01", context_sampling=10, target_sampling=10)

        # Check that nothing breaks and the correct parameters are returned
        pred_params = ["mean", "std", "variance", "alpha", "beta"]
        pred = model.predict(task, X_t=self.da, pred_params=pred_params)
        for pred_param in pred_params:
            assert pred_param in pred["var"]

        # Test mixture probs special case
        pred_params = ["mixture_probs"]
        pred = model.predict(task, X_t=self.da, pred_params=pred_params)
        for component in range(model.N_mixture_components):
            pred_param = f"mixture_probs_{component}"
            assert pred_param in pred["var"]

    def test_highlevel_predict_with_invalid_pred_params(self):
        """Test that passing ``pred_params`` to ``.predict`` works."""
        tl = TaskLoader(context=self.da, target=self.da)
        model = ConvNP(
            self.dp,
            tl,
            unet_channels=(5, 5, 5),
            verbose=False,
            likelihood="cnp-spikes-beta",
        )
        task = tl("2020-01-01", context_sampling=10, target_sampling=10)

        # Check that passing an invalid parameter raises an AttributeError
        with self.assertRaises(AttributeError):
            model.predict(task, X_t=self.da, pred_params=["invalid_param"])

    def test_patchwise_prediction(self):
        """Test that ``.predict_patch`` runs correctly."""

<<<<<<< HEAD
        patch_size = (0.6, 0.6)
        stride = (0.3, 0.3)

        tl = TaskLoader(context=self.da, target=self.da)

        task = tl(
=======
        patch_size = (0.2, 0.2)
        stride = (0.1, 0.1)

        tl = TaskLoader(context=self.da, target=self.da)

        tasks = tl(
>>>>>>> c14d5d1c
            "2020-01-01",
            context_sampling="all",
            target_sampling="all",
            patch_strategy="sliding",
            patch_size=patch_size,
            stride=stride,
        )

        model = ConvNP(self.dp, tl)

        pred = model.predict_patch(
<<<<<<< HEAD
            tasks=task,
            X_t=self.da,
            data_processor=self.dp,
            stride=stride,
            patch_size=patch_size,
=======
            tasks=tasks,
            X_t=self.da,
            data_processor=self.dp,
>>>>>>> c14d5d1c
        )

        # gridded predictions
        assert [isinstance(ds, xr.Dataset) for ds in pred.values()]
        for var_ID in pred:
            assert_shape(
                pred[var_ID]["mean"],
                (1, self.da.x1.size, self.da.x2.size),
            )
            assert_shape(
                pred[var_ID]["std"],
                (1, self.da.x1.size, self.da.x2.size),
            )
            assert self.da.x1.size == pred[var_ID].x1.size
            assert self.da.x2.size == pred[var_ID].x2.size


    def test_saving_and_loading(self):
        """Test saving and loading of model"""
        with tempfile.TemporaryDirectory() as folder:
            ds_raw = xr.tutorial.open_dataset("air_temperature")

            data_processor = DataProcessor(x1_name="lat", x2_name="lon")
            ds = data_processor(ds_raw)

            t2m_fpath = f"{folder}/air_temperature_normalised.nc"
            ds.to_netcdf(t2m_fpath)

            task_loader = TaskLoader(context=t2m_fpath, target=t2m_fpath)

            model = ConvNP(
                data_processor,
                task_loader,
                unet_channels=(5,) * 3,
                verbose=False,
            )

            # Train the model for a few iterations to test the trained model is restored correctly later.
            task = task_loader("2014-12-31", 40, "all", datewise_deterministic=True)
            trainer = Trainer(model)
            for _ in range(10):
                trainer([task])
            pred_before = model.predict(task, X_t=ds_raw)

            data_processor.save(folder)
            task_loader.save(folder)
            model.save(folder)

            data_processor_loaded = DataProcessor(folder)
            task_loader_loaded = TaskLoader(folder)
            model_loaded = ConvNP(data_processor_loaded, task_loader_loaded, folder)

            task = task_loader_loaded("2014-12-31", 40, datewise_deterministic=True)
            pred_loaded = model_loaded.predict(task, X_t=ds_raw)

            xr.testing.assert_allclose(
                pred_loaded["air"]["mean"], pred_before["air"]["mean"]
            )
            print("Means match")

            xr.testing.assert_allclose(
                pred_loaded["air"]["std"], pred_before["air"]["std"]
            )
            print("Standard deviations match")

    def test_running_convnp_without_X_t_raises_value_error(self):
        """Test that running ConvNP with Task not containing X_t raises a ValueError"""
        tl = TaskLoader(context=self.da, target=self.da)
        model = ConvNP(self.dp, tl, unet_channels=(5, 5, 5), verbose=False)
        # Task with `None` for X_t entry
        task = tl("2020-01-01", context_sampling=10, target_sampling=None)
        with self.assertRaises(ValueError):
            _ = model(task)

    def test_ar_sample(self):
        """Test autoregressive sampling in the high-level ``.predict`` interface."""
        tl = TaskLoader(context=self.da, target=self.da)
        model = ConvNP(self.dp, tl, unet_channels=(5, 5, 5), verbose=False)
        dates = ["2020-01-01", "2020-01-02", "2020-01-03"]
        task = tl(dates, context_sampling=10)
        n_samples = 5

        pred = model.predict(
            task,
            X_t=self.da,
            n_samples=n_samples,
            ar_sample=True,
            ar_subsample_factor=4,
        )
        for var_ID in pred:
            for sample_i in range(n_samples):
                assert_shape(
                    pred[var_ID][f"sample_{sample_i}"],
                    (len(dates), self.da.x1.size, self.da.x2.size),
                )

        with self.assertRaises(ValueError):
            # Not passing `n_samples` along with `ar_sample=True` should raise a ValueError
            pred = model.predict(
                task,
                X_t=self.da,
                ar_sample=True,
            )


def assert_shape(x, shape: tuple):
    """Assert that the shape of ``x`` matches ``shape``."""
    # TODO put this in a utils module?
    assert len(x.shape) == len(shape), (x.shape, shape)
    for _a, _b in zip(x.shape, shape):
        if isinstance(_b, int):
            assert _a == _b, (x.shape, shape)<|MERGE_RESOLUTION|>--- conflicted
+++ resolved
@@ -525,21 +525,12 @@
     def test_patchwise_prediction(self):
         """Test that ``.predict_patch`` runs correctly."""
 
-<<<<<<< HEAD
-        patch_size = (0.6, 0.6)
-        stride = (0.3, 0.3)
-
-        tl = TaskLoader(context=self.da, target=self.da)
-
-        task = tl(
-=======
         patch_size = (0.2, 0.2)
         stride = (0.1, 0.1)
 
         tl = TaskLoader(context=self.da, target=self.da)
 
         tasks = tl(
->>>>>>> c14d5d1c
             "2020-01-01",
             context_sampling="all",
             target_sampling="all",
@@ -551,17 +542,9 @@
         model = ConvNP(self.dp, tl)
 
         pred = model.predict_patch(
-<<<<<<< HEAD
-            tasks=task,
-            X_t=self.da,
-            data_processor=self.dp,
-            stride=stride,
-            patch_size=patch_size,
-=======
             tasks=tasks,
             X_t=self.da,
             data_processor=self.dp,
->>>>>>> c14d5d1c
         )
 
         # gridded predictions
