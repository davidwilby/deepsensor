--- conflicted
+++ resolved
@@ -16,15 +16,9 @@
 from _pytest.fixtures import SubRequest
 from parameterized import parameterized
 
-<<<<<<< HEAD
 from deepsensor.data.loader import TaskLoader, PatchwiseTaskLoader
-from deepsensor.errors import InvalidSamplingStrategyError
-=======
-from deepsensor.data.loader import TaskLoader
 from deepsensor.errors import InvalidSamplingStrategyError, SamplingTooManyPointsError
 
-
->>>>>>> 620677f6
 from tests.utils import (
     assert_allclose_pd,
     assert_allclose_xr,
