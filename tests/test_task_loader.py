--- conflicted
+++ resolved
@@ -10,22 +10,16 @@
 import dask.array
 import numpy as np
 import pandas as pd
-<<<<<<< HEAD
+
 import pytest
 import xarray as xr
 from _pytest.fixtures import SubRequest
 from parameterized import parameterized
 
 from deepsensor.data.loader import TaskLoader
-from deepsensor.errors import InvalidSamplingStrategyError
-=======
-import unittest
-
-import tempfile
-import copy
-
 from deepsensor.errors import InvalidSamplingStrategyError, SamplingTooManyPointsError
->>>>>>> 38ec5ef2
+
+
 from tests.utils import (
     assert_allclose_pd,
     assert_allclose_xr,
